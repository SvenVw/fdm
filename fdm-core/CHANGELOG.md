# Changelog fdm-core

<<<<<<< HEAD
## 0.10.1

### Minor Changes
- clarified geometry format in function documentation
=======
## 0.10.2

### Patch Changes

- Replace ESLint with Biome and format the code accordingly

## 0.10.1

### Patch Changes

- Use the same version for `vite`, `typescript` and `dotenvx` across packages and update those to the latest version
>>>>>>> 8cc1b2a3

## 0.10.0

### Minor Changes

- 520a074: Adds the `getFarms` function
- 2171b68: Add `b_address`, `b_businessid_farm` and `b_postalcode_farm` as columns to `farms`
- 2171b68: Remove `b_sector` as column of `farms`

## 0.9.1

### Patch Changes

- Replace id's with 16 characters and only safe and not lookalike characters

## 0.9.0

### Minor Changes

- 441decd: Change `b_sowing_date` from date column with string input to timestamp with Date input
- 5d0e1f7: Add `updateCultivation` to update details of a cultivation
- 315710b: Add functions for soil analysis: `AddSoilAnalysis`, `updateSoilAnalysis`, `removeSoilAnalysis`, `getSoilAnalysis` and `getSoilAnalyses`

### Patch Changes

- 71cbba3: Refactored depecrated index function

## 0.8.0

### Minor Changes

- 6a3e6db: Remove `iam` functions from package as `fdm-app` handles authentication

### Patch Changes

- 83c589b: Upgrade `drizzle-orm` to v0.38.2 and `drizzle-kit` to v0.30.1

## 0.7.0

### Minor Changes

- 7af3fda: Rename `p_amount` at `fertilizer_acquiring` to `p_acquiring_amount`
- bc4e75f: Rename `p_date_acquiring` to `p_acquiring_date` anc convert type from timestamp to date
- efa423d: Export `getFertilizer` and `getFertilizers`
- b0c001e: Add functions `addFertilizerApplication`, `updateFertilizerApplication`, `removeFertilizerApplication`, `getFertilizerApplication` and `getFertilizerApplications`
- 6ef3d44: Alter `p_acquiring_date` and `p_picking_date` from date to timestamptz
- 61da12f: Add to output of `getCultivationPlan` the `fertilizer_applications`
- 5be0abc: `getFertilizers` returns the details of the fertilizers similiar as `getFertilizer`
- 4189f5d: Add `fertilizer_application` table

### Patch Changes

- a948c61: Fix by adding `b_name` to output type of `getCultivationPlan`
- Upgrade to use ES2022

## 0.6.1

### Patch Changes

- Patch for CVE-2024-55565

## 0.6.0

### Minor Changes

- c316d5c: Add `b_area` with the area of the field in hectares to the output of `getField` and `getFields`
- b1dea77: Export type `FdmServerType`
- 49aa60c: Add cultivation management functionality with the following features:

  - Catalogue Management:

    - `addCultivationToCatalogue`: Adds new cultivation entries to the catalogue
    - `getCultivationsFromCatalogue`: Retrieves available cultivations
    - `extendCultivationsCatalogue`: Extends catalogue with BRP data (partially implemented)

  - Field Operations:
    - `addCultivation`: Associates a cultivation with a field
    - `removeCultivation`: Removes a cultivation association
    - `getCultivation`: Retrieves specific cultivation details
    - `getCultivations`: Lists cultivations for a field
    - `getCultivationPlan`: Retrieves farm-level cultivation planning

  Known limitations:

  - BRP catalogue integration needs additional work (see index.test.ts)
  - Edge case handling for duplicate entries and invalid data pending
  - Test coverage to be expanded for error scenarios

### Patch Changes

- 35c55e1: Add example configuration file as `.env.example`
- 6694029: Upgrade `pnpm` to 9.14.2

## 0.5.0

### Minor Changes

- 5fa0cdc: Add `getFields` function to get details of fields based on `b_id_farm`
- f9050b0: Setting arguments for `updateFields` to undefined won't update the values anymore
- Add `b_geometry` for fields
- 7aff5c6: Add `signUpUser` and `getUserFromSession` to create a user and retrieve user information from session

## 0.4.0

### Minor Changes

- For `addFertilizersToCatalogue` include all parameters in `properties`
- a2ee857: Add to `fertilizers_catalogue` the columns:`p_density`, `p_type_manure`, `p_type_mineral` and `p_type_compost`

## 0.3.1

### Patch Changes

- 6f6b1c4: Fix building by updating `vite-plugin-dts`
- 1750661: Add GitHub Action to publish dev version of fdm-core to GitHub Packages

## 0.3.0

### Minor Changes

- 73bdd1c: Set license to MIT
- 3160e82: Add exporting type `FdmType`

### Patch Changes

- 6fb7d11: Replace `dotenv` with `dotenvx`

## v0.2.0

### Added

- Adds functions related to fertilizers available on a farm:
  - `getFertilizersFromCatalogue()`
  - `addFertilizerToCatalogue()`
  - `addFertilizer()`
  - `removeFertilizer()`
  - `getFertilizers()`
  - `getFertilizer()`

## v.0.1.0

A first prototype that includes 3 tables: `farms`, `fields` and `farm_managing` to check and test the approach of this package<|MERGE_RESOLUTION|>--- conflicted
+++ resolved
@@ -1,11 +1,10 @@
 # Changelog fdm-core
 
-<<<<<<< HEAD
 ## 0.10.1
 
 ### Minor Changes
 - clarified geometry format in function documentation
-=======
+
 ## 0.10.2
 
 ### Patch Changes
@@ -17,7 +16,6 @@
 ### Patch Changes
 
 - Use the same version for `vite`, `typescript` and `dotenvx` across packages and update those to the latest version
->>>>>>> 8cc1b2a3
 
 ## 0.10.0
 
