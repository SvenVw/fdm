{
    "name": "@svenvw/fdm-core",
    "private": false,
    "version": "0.21.1",
    "description": "Interface for the Farm Data Model",
    "license": "MIT",
    "homepage": "https://svenvw.github.io/fdm/",
    "repository": {
        "type": "git",
        "url": "git+https://github.com/SvenVw/fdm.git"
    },
    "bugs": "https://github.com/SvenVw/fdm/issues/new",
    "author": {
        "name": "Sven Verweij",
        "email": "37927107+SvenVw@users.noreply.github.com",
        "url": "https://github.com/SvenVw"
    },
    "type": "module",
    "main": "./dist/fdm-core.esm.js",
    "module": "./dist/fdm-core.js",
    "types": "./dist/index.d.ts",
    "exports": {
        ".": {
            "import": {
                "types": "./dist/index.d.ts",
                "default": "./dist/fdm-core.esm.js"
            }
        }
    },
    "files": [
        "dist"
    ],
    "scripts": {
        "coverage": "dotenvx run -- vitest run --coverage",
        "db:generate-authn": "pnpm dlx @better-auth/cli generate --config /src/db/generator/authn.ts --output ./src/db/schema-authn.ts --y",
        "db:generate": "npx drizzle-kit generate",
        "document": "npx typedoc src --plugin typedoc-plugin-missing-exports",
        "dotenvx": "dotenvx",
        "build": "dotenvx run -- rollup -c",
        "check-types": "tsc --noEmit",
        "preinstall": "npx only-allow pnpm",
        "preview": "vite preview",
        "test": "dotenvx run -- vitest run",
        "test-coverage": "dotenvx run -- vitest run --coverage",
        "watch": "dotenvx run -- vitest"
    },
    "devDependencies": {
        "@dotenvx/dotenvx": "catalog:",
        "@rollup/plugin-commonjs": "^28.0.3",
        "@rollup/plugin-node-resolve": "^16.0.1",
        "@rollup/plugin-terser": "^0.4.4",
        "@rollup/plugin-typescript": "^12.1.2",
<<<<<<< HEAD
        "@svenvw/fdm-data": "workspace:^0.13.0",
        "@types/node": "^22.15.23",
=======
        "@svenvw/fdm-data": "workspace:^0.13.1",
        "@types/node": "^22.15.16",
>>>>>>> 1b53e71c
        "@vitest/coverage-v8": "catalog:",
        "drizzle-kit": "catalog:",
        "fs-extra": "^11.3.0",
        "globals": "^16.2.0",
        "rollup": "^4.41.1",
        "rollup-plugin-polyfill-node": "^0.13.0",
        "typedoc": "^0.28.5",
        "typedoc-plugin-missing-exports": "^4.0.0",
        "typescript": "catalog:",
        "vitest": "catalog:"
    },
    "dependencies": {
        "@electric-sql/pglite": "^0.3.2",
        "@svenvw/fdm-data": "workspace:*",
        "@types/geojson": "^7946.0.16",
        "better-auth": "catalog:",
        "drizzle-orm": "catalog:",
        "nanoid": "^5.1.5",
        "postgres": "^3.4.7",
        "unique-username-generator": "^1.4.0"
    },
    "packageManager": "pnpm@10.11.0",
    "publishConfig": {
        "registry": "https://npm.pkg.github.com"
    }
}<|MERGE_RESOLUTION|>--- conflicted
+++ resolved
@@ -50,13 +50,8 @@
         "@rollup/plugin-node-resolve": "^16.0.1",
         "@rollup/plugin-terser": "^0.4.4",
         "@rollup/plugin-typescript": "^12.1.2",
-<<<<<<< HEAD
-        "@svenvw/fdm-data": "workspace:^0.13.0",
+        "@svenvw/fdm-data": "workspace:^0.13.1",
         "@types/node": "^22.15.23",
-=======
-        "@svenvw/fdm-data": "workspace:^0.13.1",
-        "@types/node": "^22.15.16",
->>>>>>> 1b53e71c
         "@vitest/coverage-v8": "catalog:",
         "drizzle-kit": "catalog:",
         "fs-extra": "^11.3.0",
