{
    "name": "@svenvw/fdm-core",
    "private": false,
    "version": "0.26.1",
    "description": "Interface for the Farm Data Model",
    "license": "MIT",
    "homepage": "https://svenvw.github.io/fdm/",
    "repository": {
        "type": "git",
        "url": "git+https://github.com/SvenVw/fdm.git"
    },
    "bugs": "https://github.com/SvenVw/fdm/issues/new",
    "author": {
        "name": "Sven Verweij",
        "email": "37927107+SvenVw@users.noreply.github.com",
        "url": "https://github.com/SvenVw"
    },
    "type": "module",
    "main": "./dist/fdm-core.esm.js",
    "module": "./dist/fdm-core.js",
    "types": "./dist/index.d.ts",
    "exports": {
        ".": {
            "import": {
                "types": "./dist/index.d.ts",
                "default": "./dist/fdm-core.esm.js"
            }
        }
    },
    "files": [
        "dist"
    ],
    "scripts": {
        "coverage": "dotenvx run -- vitest run --coverage",
        "db:generate-authn": "pnpm dlx @better-auth/cli generate --config /src/db/generator/authn.ts --output ./src/db/schema-authn.ts --y",
        "db:generate": "npx drizzle-kit generate",
        "document": "npx typedoc src --plugin typedoc-plugin-missing-exports",
        "dotenvx": "dotenvx",
        "build": "dotenvx run -- rollup -c",
        "check-types": "tsc --noEmit",
        "preinstall": "npx only-allow pnpm",
        "preview": "vite preview",
        "test": "dotenvx run -- vitest run",
        "test-coverage": "dotenvx run -- vitest run --coverage",
        "watch": "dotenvx run -- vitest"
    },
    "devDependencies": {
        "@dotenvx/dotenvx": "catalog:",
        "@rollup/plugin-commonjs": "catalog:",
        "@rollup/plugin-node-resolve": "catalog:",
        "@rollup/plugin-typescript": "catalog:",
<<<<<<< HEAD
        "@svenvw/fdm-data": "workspace:^0.18.0",
        "@types/node": "^24.10.0",
=======
        "@svenvw/fdm-data": "workspace:^0.18.1",
        "@types/node": "^24.7.2",
>>>>>>> c95adddd
        "@vitest/coverage-v8": "catalog:",
        "drizzle-kit": "catalog:",
        "fs-extra": "^11.3.2",
        "globals": "^16.5.0",
        "rollup": "catalog:",
        "rollup-plugin-polyfill-node": "catalog:",
        "typedoc": "catalog:",
        "typedoc-plugin-missing-exports": "catalog:",
        "typescript": "catalog:",
        "vitest": "catalog:"
    },
    "dependencies": {
        "@electric-sql/pglite": "^0.3.12",
        "@svenvw/fdm-data": "workspace:*",
        "@types/geojson": "^7946.0.16",
        "better-auth": "catalog:",
        "decimal.js": "^10.6.0",
        "drizzle-orm": "catalog:",
        "nanoid": "^5.1.6",
        "postgres": "^3.4.7",
        "safe-stable-stringify": "^2.5.0",
        "unique-username-generator": "^1.5.1"
    },
    "packageManager": "pnpm@10.20.0",
    "publishConfig": {
        "registry": "https://npm.pkg.github.com"
    }
}<|MERGE_RESOLUTION|>--- conflicted
+++ resolved
@@ -49,13 +49,8 @@
         "@rollup/plugin-commonjs": "catalog:",
         "@rollup/plugin-node-resolve": "catalog:",
         "@rollup/plugin-typescript": "catalog:",
-<<<<<<< HEAD
-        "@svenvw/fdm-data": "workspace:^0.18.0",
+        "@svenvw/fdm-data": "workspace:^0.18.1",
         "@types/node": "^24.10.0",
-=======
-        "@svenvw/fdm-data": "workspace:^0.18.1",
-        "@types/node": "^24.7.2",
->>>>>>> c95adddd
         "@vitest/coverage-v8": "catalog:",
         "drizzle-kit": "catalog:",
         "fs-extra": "^11.3.2",
