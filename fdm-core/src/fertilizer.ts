<<<<<<< HEAD
import { and, asc, desc, eq, gte, inArray, lte } from "drizzle-orm"
=======
import { and, asc, desc, eq, inArray } from "drizzle-orm"
>>>>>>> 41b720cd
import { createId } from "./id"

import { checkPermission } from "./authorization"
import type { PrincipalId } from "./authorization.d"
import * as schema from "./db/schema"
import { handleError } from "./error"
import type { FdmType } from "./fdm"
import type {
    getFertilizerApplicationType,
    getFertilizerType,
} from "./fertilizer.d"
<<<<<<< HEAD
import type { Timeframe } from "./timeframe"
=======
import { hashFertilizer } from "@svenvw/fdm-data"
>>>>>>> 41b720cd

/**
 * Retrieves all fertilizers from the enabled catalogues for a farm.
 *
 * @param fdm The FDM instance providing the connection to the database. The instance can be created with {@link createFdmServer}.
 * @param principal_id The ID of the principal making the request.
 * @param b_id_farm The ID of the farm.
 * @returns A Promise that resolves with an array of fertilizer catalogue entries.
 * @alpha
 */
export async function getFertilizersFromCatalogue(
    fdm: FdmType,
    principal_id: PrincipalId,
    b_id_farm: schema.farmsTypeSelect["b_id_farm"],
): Promise<schema.fertilizersCatalogueTypeSelect[]> {
    try {
        await checkPermission(
            fdm,
            "farm",
            "read",
            b_id_farm,
            principal_id,
            "getFertilizersFromCatalogue",
        )

        // Get enabled catalogues for the farm
        const enabledCatalogues = await fdm
            .select({
                p_source: schema.fertilizerCatalogueEnabling.p_source,
            })
            .from(schema.fertilizerCatalogueEnabling)
            .where(eq(schema.fertilizerCatalogueEnabling.b_id_farm, b_id_farm))

        // If no catalogues are enabled, return empty array
        if (enabledCatalogues.length === 0) {
            return []
        }

        // Get fertilizers from enabled catalogues
        const fertilizersCatalogue = await fdm
            .select()
            .from(schema.fertilizersCatalogue)
            .where(
                inArray(
                    schema.fertilizersCatalogue.p_source,
                    enabledCatalogues.map(
                        (c: { p_source: string }) => c.p_source,
                    ),
                ),
            )
            .orderBy(asc(schema.fertilizersCatalogue.p_name_nl))

        return fertilizersCatalogue
    } catch (err) {
        throw handleError(err, "Exception for getFertilizersFromCatalogue", {
            principal_id,
            b_id_farm,
        })
    }
}

/**
 * Adds a new custom fertilizer to the catalogue of a farm.
 *
 * @param fdm The FDM instance providing the connection to the database. The instance can be created with {@link createFdmServer}.
 * @param principal_id The ID of the principal making the request.
 * @param b_id_farm The ID of the farm.
 * @param properties The properties of the fertilizer to add.
 * @returns A Promise that resolves when the fertilizer has been added.
 * @throws If adding the fertilizer fails.
 * @alpha
 */
export async function addFertilizerToCatalogue(
    fdm: FdmType,
    principal_id: PrincipalId,
    b_id_farm: schema.farmsTypeInsert["b_id_farm"],
    properties: {
        p_name_nl: schema.fertilizersCatalogueTypeInsert["p_name_nl"]
        p_name_en: schema.fertilizersCatalogueTypeInsert["p_name_en"]
        p_description: schema.fertilizersCatalogueTypeInsert["p_description"]
        p_dm: schema.fertilizersCatalogueTypeInsert["p_dm"]
        p_density: schema.fertilizersCatalogueTypeInsert["p_density"]
        p_om: schema.fertilizersCatalogueTypeInsert["p_om"]
        p_a: schema.fertilizersCatalogueTypeInsert["p_a"]
        p_hc: schema.fertilizersCatalogueTypeInsert["p_hc"]
        p_eom: schema.fertilizersCatalogueTypeInsert["p_eom"]
        p_eoc: schema.fertilizersCatalogueTypeInsert["p_eoc"]
        p_c_rt: schema.fertilizersCatalogueTypeInsert["p_c_rt"]
        p_c_of: schema.fertilizersCatalogueTypeInsert["p_c_of"]
        p_c_if: schema.fertilizersCatalogueTypeInsert["p_c_if"]
        p_c_fr: schema.fertilizersCatalogueTypeInsert["p_c_fr"]
        p_cn_of: schema.fertilizersCatalogueTypeInsert["p_cn_of"]
        p_n_rt: schema.fertilizersCatalogueTypeInsert["p_n_rt"]
        p_n_if: schema.fertilizersCatalogueTypeInsert["p_n_if"]
        p_n_of: schema.fertilizersCatalogueTypeInsert["p_n_of"]
        p_n_wc: schema.fertilizersCatalogueTypeInsert["p_n_wc"]
        p_p_rt: schema.fertilizersCatalogueTypeInsert["p_p_rt"]
        p_k_rt: schema.fertilizersCatalogueTypeInsert["p_k_rt"]
        p_mg_rt: schema.fertilizersCatalogueTypeInsert["p_mg_rt"]
        p_ca_rt: schema.fertilizersCatalogueTypeInsert["p_ca_rt"]
        p_ne: schema.fertilizersCatalogueTypeInsert["p_ne"]
        p_s_rt: schema.fertilizersCatalogueTypeInsert["p_s_rt"]
        p_s_wc: schema.fertilizersCatalogueTypeInsert["p_s_wc"]
        p_cu_rt: schema.fertilizersCatalogueTypeInsert["p_cu_rt"]
        p_zn_rt: schema.fertilizersCatalogueTypeInsert["p_zn_rt"]
        p_na_rt: schema.fertilizersCatalogueTypeInsert["p_na_rt"]
        p_si_rt: schema.fertilizersCatalogueTypeInsert["p_si_rt"]
        p_b_rt: schema.fertilizersCatalogueTypeInsert["p_b_rt"]
        p_mn_rt: schema.fertilizersCatalogueTypeInsert["p_mn_rt"]
        p_ni_rt: schema.fertilizersCatalogueTypeInsert["p_ni_rt"]
        p_fe_rt: schema.fertilizersCatalogueTypeInsert["p_fe_rt"]
        p_mo_rt: schema.fertilizersCatalogueTypeInsert["p_mo_rt"]
        p_co_rt: schema.fertilizersCatalogueTypeInsert["p_co_rt"]
        p_as_rt: schema.fertilizersCatalogueTypeInsert["p_as_rt"]
        p_cd_rt: schema.fertilizersCatalogueTypeInsert["p_cd_rt"]
        pr_cr_rt: schema.fertilizersCatalogueTypeInsert["p_cr_rt"]
        p_cr_vi: schema.fertilizersCatalogueTypeInsert["p_cr_vi"]
        p_pb_rt: schema.fertilizersCatalogueTypeInsert["p_pb_rt"]
        p_hg_rt: schema.fertilizersCatalogueTypeInsert["p_hg_rt"]
        p_cl_rt: schema.fertilizersCatalogueTypeInsert["p_cl_rt"]
        p_type_manure: schema.fertilizersCatalogueTypeInsert["p_type_manure"]
        p_type_mineral: schema.fertilizersCatalogueTypeInsert["p_type_mineral"]
        p_type_compost: schema.fertilizersCatalogueTypeInsert["p_type_compost"]
    },
): Promise<schema.fertilizersCatalogueTypeSelect["p_id_catalogue"]> {
    try {
        await checkPermission(
            fdm,
            "farm",
            "write",
            b_id_farm,
            principal_id,
            "addFertilizerToCatalogue",
        )

        const p_id_catalogue = createId()
        const input: schema.fertilizersCatalogueTypeInsert = {
            ...properties,
            p_id_catalogue: p_id_catalogue,
            p_source: b_id_farm,
            hash: null,
        }
        input.hash = await hashFertilizer(input)

        // Insert the farm in the db
        await fdm.insert(schema.fertilizersCatalogue).values(input)

        return p_id_catalogue
    } catch (err) {
        throw handleError(err, "Exception for addFertilizerToCatalogue", {
            properties,
        })
    }
}

/**
 * Adds a fertilizer aqcuiring record to a farm.
 *
 * This function creates a new fertilizer acquiring record by performing a transactional insertion into the
 * fertilizers, fertilizerAcquiring, and fertilizerPicking tables. It verifies that the user has write permission
 * on the specified farm before proceeding.
 *
 * @param fdm The FDM instance providing the connection to the database. The instance can be created with {@link createFdmServer}.
 * @param principal_id The identifier of the user making the request.
 * @param p_id_catalogue The catalogue ID of the fertilizer.
 * @param b_id_farm The ID of the farm where the fertilizer is applied.
 * @param p_acquiring_amount The amount of fertilizer acquired.
 * @param p_acquiring_date The date when the fertilizer was acquired.
 * @returns A Promise resolving to the ID of the newly created fertilizer acquiring record.
 * @throws If adding the fertilizer acquiring record fails.
 * @alpha
 */
export async function addFertilizer(
    fdm: FdmType,
    principal_id: PrincipalId,
    p_id_catalogue: schema.fertilizersCatalogueTypeInsert["p_id_catalogue"],
    b_id_farm: schema.fertilizerAcquiringTypeInsert["b_id_farm"],
    p_acquiring_amount: schema.fertilizerAcquiringTypeInsert["p_acquiring_amount"],
    p_acquiring_date: schema.fertilizerAcquiringTypeInsert["p_acquiring_date"],
): Promise<schema.fertilizerAcquiringTypeInsert["p_id"]> {
    try {
        await checkPermission(
            fdm,
            "farm",
            "write",
            b_id_farm,
            principal_id,
            "addFertilizer",
        )

        return await fdm.transaction(async (tx: FdmType) => {
            // Generate an ID for the fertilizer
            const p_id = createId()

            // Insert the fertilizer in the db
            const fertilizerAcquiringData = {
                b_id_farm: b_id_farm,
                p_id: p_id,
                p_acquiring_amount: p_acquiring_amount,
                p_acquiring_date: p_acquiring_date,
            }

            const fertilizerPickingData = {
                p_id: p_id,
                p_id_catalogue: p_id_catalogue,
                p_picking_date: new Date(),
            }

            await tx.insert(schema.fertilizers).values({
                p_id: p_id,
            })

            await tx
                .insert(schema.fertilizerAcquiring)
                .values(fertilizerAcquiringData)

            await tx
                .insert(schema.fertilizerPicking)
                .values(fertilizerPickingData)

            return p_id
        })
    } catch (err) {
        throw handleError(err, "Exception for addFertilizer", {
            p_id_catalogue,
            b_id_farm,
            p_acquiring_amount,
            p_acquiring_date,
        })
    }
}

/**
 * Retrieves the details of a specific fertilizer.
 *
 * @param fdm The FDM instance providing the connection to the database. The instance can be created with {@link createFdmServer}.
 * @param p_id The ID of the fertilizer.
 * @returns A Promise that resolves with the fertilizer details.
 * @throws If retrieving the fertilizer details fails or the fertilizer is not found.
 * @alpha
 */
export async function getFertilizer(
    fdm: FdmType,
    p_id: schema.fertilizersTypeSelect["p_id"],
): Promise<getFertilizerType> {
    try {
        // Get properties of the requested fertilizer
        const fertilizer = await fdm
            .select({
                p_id: schema.fertilizers.p_id,
                p_id_catalogue: schema.fertilizersCatalogue.p_id_catalogue,
                p_source: schema.fertilizersCatalogue.p_source,
                p_name_nl: schema.fertilizersCatalogue.p_name_nl,
                p_name_en: schema.fertilizersCatalogue.p_name_en,
                p_description: schema.fertilizersCatalogue.p_description,
                p_acquiring_amount:
                    schema.fertilizerAcquiring.p_acquiring_amount,
                p_acquiring_date: schema.fertilizerAcquiring.p_acquiring_date,
                p_picking_date: schema.fertilizerPicking.p_picking_date,
                p_dm: schema.fertilizersCatalogue.p_dm,
                p_density: schema.fertilizersCatalogue.p_density,
                p_om: schema.fertilizersCatalogue.p_om,
                p_a: schema.fertilizersCatalogue.p_a,
                p_hc: schema.fertilizersCatalogue.p_hc,
                p_eom: schema.fertilizersCatalogue.p_eom,
                p_eoc: schema.fertilizersCatalogue.p_eoc,
                p_c_rt: schema.fertilizersCatalogue.p_c_rt,
                p_c_of: schema.fertilizersCatalogue.p_c_of,
                p_c_if: schema.fertilizersCatalogue.p_c_if,
                p_c_fr: schema.fertilizersCatalogue.p_c_fr,
                p_cn_of: schema.fertilizersCatalogue.p_cn_of,
                p_n_rt: schema.fertilizersCatalogue.p_n_rt,
                p_n_if: schema.fertilizersCatalogue.p_n_if,
                p_n_of: schema.fertilizersCatalogue.p_n_of,
                p_n_wc: schema.fertilizersCatalogue.p_n_wc,
                p_p_rt: schema.fertilizersCatalogue.p_p_rt,
                p_k_rt: schema.fertilizersCatalogue.p_k_rt,
                p_mg_rt: schema.fertilizersCatalogue.p_mg_rt,
                p_ca_rt: schema.fertilizersCatalogue.p_ca_rt,
                p_ne: schema.fertilizersCatalogue.p_ne,
                p_s_rt: schema.fertilizersCatalogue.p_s_rt,
                p_s_wc: schema.fertilizersCatalogue.p_s_wc,
                p_cu_rt: schema.fertilizersCatalogue.p_cu_rt,
                p_zn_rt: schema.fertilizersCatalogue.p_zn_rt,
                p_na_rt: schema.fertilizersCatalogue.p_na_rt,
                p_si_rt: schema.fertilizersCatalogue.p_si_rt,
                p_b_rt: schema.fertilizersCatalogue.p_b_rt,
                p_mn_rt: schema.fertilizersCatalogue.p_mn_rt,
                p_ni_rt: schema.fertilizersCatalogue.p_ni_rt,
                p_fe_rt: schema.fertilizersCatalogue.p_fe_rt,
                p_mo_rt: schema.fertilizersCatalogue.p_mo_rt,
                p_co_rt: schema.fertilizersCatalogue.p_co_rt,
                p_as_rt: schema.fertilizersCatalogue.p_as_rt,
                p_cd_rt: schema.fertilizersCatalogue.p_cd_rt,
                p_cr_rt: schema.fertilizersCatalogue.p_cr_rt,
                p_cr_vi: schema.fertilizersCatalogue.p_cr_vi,
                p_pb_rt: schema.fertilizersCatalogue.p_pb_rt,
                p_hg_rt: schema.fertilizersCatalogue.p_hg_rt,
                p_cl_rt: schema.fertilizersCatalogue.p_cl_rt,
<<<<<<< HEAD
=======
                p_type_manure: schema.fertilizersCatalogue.p_type_manure,
                p_type_mineral: schema.fertilizersCatalogue.p_type_mineral,
                p_type_compost: schema.fertilizersCatalogue.p_type_compost,
>>>>>>> 41b720cd
            })
            .from(schema.fertilizers)
            .leftJoin(
                schema.fertilizerAcquiring,
                eq(schema.fertilizers.p_id, schema.fertilizerAcquiring.p_id),
            )
            .leftJoin(
                schema.fertilizerPicking,
                eq(schema.fertilizers.p_id, schema.fertilizerPicking.p_id),
            )
            .leftJoin(
                schema.fertilizersCatalogue,
                eq(
                    schema.fertilizerPicking.p_id_catalogue,
                    schema.fertilizersCatalogue.p_id_catalogue,
                ),
            )
            .where(eq(schema.fertilizers.p_id, p_id))
            .limit(1)

        return fertilizer[0]
    } catch (err) {
        throw handleError(err, "Exception for getFertilizer", {
            p_id,
        })
    }
}

/**
 * Updates an existing fertilizer in the catalogue of a farm.
 *
 * @param fdm The FDM instance providing the connection to the database. The instance can be created with {@link createFdmServer}.
 * @param principal_id The ID of the principal making the request.
 * @param b_id_farm The ID of the farm.
 * @param p_id_catalogue The ID of the fertilizer in the catalogue to update
 * @param properties The properties of the fertilizer to update.
 * @returns A Promise that resolves when the fertilizer has been updated.
 * @throws If updating the fertilizer fails.
 * @alpha
 */
export async function updateFertilizerFromCatalogue(
    fdm: FdmType,
    principal_id: PrincipalId,
    b_id_farm: schema.farmsTypeInsert["b_id_farm"],
    p_id_catalogue: schema.fertilizersCatalogueTypeInsert["p_id_catalogue"],
    properties: Partial<{
        p_name_nl: schema.fertilizersCatalogueTypeInsert["p_name_nl"]
        p_name_en: schema.fertilizersCatalogueTypeInsert["p_name_en"]
        p_description: schema.fertilizersCatalogueTypeInsert["p_description"]
        p_dm: schema.fertilizersCatalogueTypeInsert["p_dm"]
        p_density: schema.fertilizersCatalogueTypeInsert["p_density"]
        p_om: schema.fertilizersCatalogueTypeInsert["p_om"]
        p_a: schema.fertilizersCatalogueTypeInsert["p_a"]
        p_hc: schema.fertilizersCatalogueTypeInsert["p_hc"]
        p_eom: schema.fertilizersCatalogueTypeInsert["p_eom"]
        p_eoc: schema.fertilizersCatalogueTypeInsert["p_eoc"]
        p_c_rt: schema.fertilizersCatalogueTypeInsert["p_c_rt"]
        p_c_of: schema.fertilizersCatalogueTypeInsert["p_c_of"]
        p_c_if: schema.fertilizersCatalogueTypeInsert["p_c_if"]
        p_c_fr: schema.fertilizersCatalogueTypeInsert["p_c_fr"]
        p_cn_of: schema.fertilizersCatalogueTypeInsert["p_cn_of"]
        p_n_rt: schema.fertilizersCatalogueTypeInsert["p_n_rt"]
        p_n_if: schema.fertilizersCatalogueTypeInsert["p_n_if"]
        p_n_of: schema.fertilizersCatalogueTypeInsert["p_n_of"]
        p_n_wc: schema.fertilizersCatalogueTypeInsert["p_n_wc"]
        p_p_rt: schema.fertilizersCatalogueTypeInsert["p_p_rt"]
        p_k_rt: schema.fertilizersCatalogueTypeInsert["p_k_rt"]
        p_mg_rt: schema.fertilizersCatalogueTypeInsert["p_mg_rt"]
        p_ca_rt: schema.fertilizersCatalogueTypeInsert["p_ca_rt"]
        p_ne: schema.fertilizersCatalogueTypeInsert["p_ne"]
        p_s_rt: schema.fertilizersCatalogueTypeInsert["p_s_rt"]
        p_s_wc: schema.fertilizersCatalogueTypeInsert["p_s_wc"]
        p_cu_rt: schema.fertilizersCatalogueTypeInsert["p_cu_rt"]
        p_zn_rt: schema.fertilizersCatalogueTypeInsert["p_zn_rt"]
        p_na_rt: schema.fertilizersCatalogueTypeInsert["p_na_rt"]
        p_si_rt: schema.fertilizersCatalogueTypeInsert["p_si_rt"]
        p_b_rt: schema.fertilizersCatalogueTypeInsert["p_b_rt"]
        p_mn_rt: schema.fertilizersCatalogueTypeInsert["p_mn_rt"]
        p_ni_rt: schema.fertilizersCatalogueTypeInsert["p_ni_rt"]
        p_fe_rt: schema.fertilizersCatalogueTypeInsert["p_fe_rt"]
        p_mo_rt: schema.fertilizersCatalogueTypeInsert["p_mo_rt"]
        p_co_rt: schema.fertilizersCatalogueTypeInsert["p_co_rt"]
        p_as_rt: schema.fertilizersCatalogueTypeInsert["p_as_rt"]
        p_cd_rt: schema.fertilizersCatalogueTypeInsert["p_cd_rt"]
        p_cr_rt: schema.fertilizersCatalogueTypeInsert["p_cr_rt"]
        p_cr_vi: schema.fertilizersCatalogueTypeInsert["p_cr_vi"]
        p_pb_rt: schema.fertilizersCatalogueTypeInsert["p_pb_rt"]
        p_hg_rt: schema.fertilizersCatalogueTypeInsert["p_hg_rt"]
        p_cl_rt: schema.fertilizersCatalogueTypeInsert["p_cl_rt"]
        p_type_manure: schema.fertilizersCatalogueTypeInsert["p_type_manure"]
        p_type_mineral: schema.fertilizersCatalogueTypeInsert["p_type_mineral"]
        p_type_compost: schema.fertilizersCatalogueTypeInsert["p_type_compost"]
    }>,
): Promise<void> {
    try {
        await checkPermission(
            fdm,
            "farm",
            "write",
            b_id_farm,
            principal_id,
            "updateFertilizerFromCatalogue",
        )

        const existingFertilizer = await fdm
            .select()
            .from(schema.fertilizersCatalogue)
            .where(
                and(
                    eq(
                        schema.fertilizersCatalogue.p_id_catalogue,
                        p_id_catalogue,
                    ),
                    eq(schema.fertilizersCatalogue.p_source, b_id_farm),
                ),
            )
        if (existingFertilizer.length === 0) {
            throw new Error("Fertilizer does not exist in catalogue")
        }
        const updatedProperties = {
            ...existingFertilizer[0],
            ...properties,
            hash: null,
        }
        updatedProperties.hash = await hashFertilizer(updatedProperties)

        await fdm
            .update(schema.fertilizersCatalogue)
            .set(updatedProperties)
            .where(
                and(
                    eq(
                        schema.fertilizersCatalogue.p_id_catalogue,
                        p_id_catalogue,
                    ),
                    eq(schema.fertilizersCatalogue.p_source, b_id_farm),
                ),
            )
    } catch (err) {
        throw handleError(err, "Exception for updateFertilizerFromCatalogue", {
            p_id_catalogue,
            properties,
        })
    }
}

/**
 * Retrieves fertilizer details for a specified farm.
 *
 * This function verifies that the requesting principal has read access to the farm,
 * then queries the database to return a list of fertilizers along with their catalogue
 * and application details.
 *
 * @param fdm The FDM instance providing the connection to the database. The instance can be created with {@link createFdmServer}.
 * @param principal_id - The ID of the principal making the request.
 * @param b_id_farm - The ID of the farm for which the fertilizers are retrieved.
 * @returns A promise that resolves with an array of fertilizer detail objects.
 *
 * @alpha
 */
export async function getFertilizers(
    fdm: FdmType,
    principal_id: PrincipalId,
    b_id_farm: schema.fertilizerAcquiringTypeSelect["b_id_farm"],
): Promise<getFertilizerType[]> {
    try {
        await checkPermission(
            fdm,
            "farm",
            "read",
            b_id_farm,
            principal_id,
            "getFertilizers",
        )

        const fertilizers = await fdm
            .select({
                p_id: schema.fertilizers.p_id,
                p_id_catalogue: schema.fertilizersCatalogue.p_id_catalogue,
                p_source: schema.fertilizersCatalogue.p_source,
                p_name_nl: schema.fertilizersCatalogue.p_name_nl,
                p_name_en: schema.fertilizersCatalogue.p_name_en,
                p_description: schema.fertilizersCatalogue.p_description,
                p_acquiring_amount:
                    schema.fertilizerAcquiring.p_acquiring_amount,
                p_acquiring_date: schema.fertilizerAcquiring.p_acquiring_date,
                p_picking_date: schema.fertilizerPicking.p_picking_date,
                p_dm: schema.fertilizersCatalogue.p_dm,
                p_density: schema.fertilizersCatalogue.p_density,
                p_om: schema.fertilizersCatalogue.p_om,
                p_a: schema.fertilizersCatalogue.p_a,
                p_hc: schema.fertilizersCatalogue.p_hc,
                p_eom: schema.fertilizersCatalogue.p_eom,
                p_eoc: schema.fertilizersCatalogue.p_eoc,
                p_c_rt: schema.fertilizersCatalogue.p_c_rt,
                p_c_of: schema.fertilizersCatalogue.p_c_of,
                p_c_if: schema.fertilizersCatalogue.p_c_if,
                p_c_fr: schema.fertilizersCatalogue.p_c_fr,
                p_cn_of: schema.fertilizersCatalogue.p_cn_of,
                p_n_rt: schema.fertilizersCatalogue.p_n_rt,
                p_n_if: schema.fertilizersCatalogue.p_n_if,
                p_n_of: schema.fertilizersCatalogue.p_n_of,
                p_n_wc: schema.fertilizersCatalogue.p_n_wc,
                p_p_rt: schema.fertilizersCatalogue.p_p_rt,
                p_k_rt: schema.fertilizersCatalogue.p_k_rt,
                p_mg_rt: schema.fertilizersCatalogue.p_mg_rt,
                p_ca_rt: schema.fertilizersCatalogue.p_ca_rt,
                p_ne: schema.fertilizersCatalogue.p_ne,
                p_s_rt: schema.fertilizersCatalogue.p_s_rt,
                p_s_wc: schema.fertilizersCatalogue.p_s_wc,
                p_cu_rt: schema.fertilizersCatalogue.p_cu_rt,
                p_zn_rt: schema.fertilizersCatalogue.p_zn_rt,
                p_na_rt: schema.fertilizersCatalogue.p_na_rt,
                p_si_rt: schema.fertilizersCatalogue.p_si_rt,
                p_b_rt: schema.fertilizersCatalogue.p_b_rt,
                p_mn_rt: schema.fertilizersCatalogue.p_mn_rt,
                p_ni_rt: schema.fertilizersCatalogue.p_ni_rt,
                p_fe_rt: schema.fertilizersCatalogue.p_fe_rt,
                p_mo_rt: schema.fertilizersCatalogue.p_mo_rt,
                p_co_rt: schema.fertilizersCatalogue.p_co_rt,
                p_as_rt: schema.fertilizersCatalogue.p_as_rt,
                p_cd_rt: schema.fertilizersCatalogue.p_cd_rt,
                p_cr_rt: schema.fertilizersCatalogue.p_cr_rt,
                p_cr_vi: schema.fertilizersCatalogue.p_cr_vi,
                p_pb_rt: schema.fertilizersCatalogue.p_pb_rt,
                p_hg_rt: schema.fertilizersCatalogue.p_hg_rt,
                p_cl_rt: schema.fertilizersCatalogue.p_cl_rt,
<<<<<<< HEAD
=======
                p_type_manure: schema.fertilizersCatalogue.p_type_manure,
                p_type_mineral: schema.fertilizersCatalogue.p_type_mineral,
                p_type_compost: schema.fertilizersCatalogue.p_type_compost,
>>>>>>> 41b720cd
            })
            .from(schema.fertilizers)
            .leftJoin(
                schema.fertilizerAcquiring,
                eq(schema.fertilizers.p_id, schema.fertilizerAcquiring.p_id),
            )
            .leftJoin(
                schema.fertilizerPicking,
                eq(schema.fertilizers.p_id, schema.fertilizerPicking.p_id),
            )
            .leftJoin(
                schema.fertilizersCatalogue,
                eq(
                    schema.fertilizerPicking.p_id_catalogue,
                    schema.fertilizersCatalogue.p_id_catalogue,
                ),
            )
            .where(eq(schema.fertilizerAcquiring.b_id_farm, b_id_farm))
            .orderBy(asc(schema.fertilizersCatalogue.p_name_nl))

        return fertilizers
    } catch (err) {
        throw handleError(err, "Exception for getFertilizers", {
            b_id_farm,
        })
    }
}

/**
 * Removes a fertilizer from a farm.
 *
 * @param fdm The FDM instance providing the connection to the database. The instance can be created with {@link createFdmServer}.
 * @param p_id The ID of the fertilizer to remove.
 * @returns A Promise that resolves when the fertilizer has been removed.
 * @throws If removing the fertilizer fails.
 * @alpha
 */
export async function removeFertilizer(
    fdm: FdmType,
    p_id: schema.fertilizerAcquiringTypeInsert["p_id"],
): Promise<void> {
    try {
        return await fdm.transaction(async (tx: FdmType) => {
            await tx
                .delete(schema.fertilizerAcquiring)
                .where(eq(schema.fertilizerAcquiring.p_id, p_id))

            await tx
                .delete(schema.fertilizerPicking)
                .where(eq(schema.fertilizerPicking.p_id, p_id))

            await tx
                .delete(schema.fertilizers)
                .where(eq(schema.fertilizers.p_id, p_id))
        })
    } catch (err) {
        throw handleError(err, "Exception for removeFertilizer", {
            p_id,
        })
    }
}

/**
 * Adds a fertilizer application record.
 *
 * Validates that the specified field and fertilizer exist and that the principal has write permission on the field before inserting the application record.
 *
 * @param fdm The FDM instance providing the connection to the database. The instance can be created with {@link createFdmServer}.
 * @param principal_id - The ID of the principal performing the operation.
 * @param b_id - The ID of the field where the fertilizer application is recorded.
 * @param p_id - The ID of the fertilizer to be applied.
 * @param p_app_amount - The amount of fertilizer applied.
 * @param p_app_method - The method used for applying the fertilizer.
 * @param p_app_date - The date of the fertilizer application.
 * @returns A Promise that resolves with the unique ID of the newly created fertilizer application record.
 *
 * @throws {Error} When the specified field or fertilizer does not exist or if the record insertion fails.
 */
export async function addFertilizerApplication(
    fdm: FdmType,
    principal_id: PrincipalId,
    b_id: schema.fertilizerApplicationTypeInsert["b_id"],
    p_id: schema.fertilizerApplicationTypeInsert["p_id"],
    p_app_amount: schema.fertilizerApplicationTypeInsert["p_app_amount"],
    p_app_method: schema.fertilizerApplicationTypeInsert["p_app_method"],
    p_app_date: schema.fertilizerApplicationTypeInsert["p_app_date"],
): Promise<schema.fertilizerApplicationTypeInsert["p_app_id"]> {
    try {
        await checkPermission(
            fdm,
            "field",
            "write",
            b_id,
            principal_id,
            "addFertilizerApplication",
        )
        // Validate that the field exists
        const fieldExists = await fdm
            .select()
            .from(schema.fields)
            .where(eq(schema.fields.b_id, b_id))
            .limit(1)
        if (fieldExists.length === 0) {
            throw new Error(`Field with b_id ${b_id} does not exist`)
        }

        // Validate that the fertilizer exists
        const fertilizerExists = await fdm
            .select()
            .from(schema.fertilizers)
            .where(eq(schema.fertilizers.p_id, p_id))
            .limit(1)
        if (fertilizerExists.length === 0) {
            throw new Error(`Fertilizer with p_id ${p_id} does not exist`)
        }

        const p_app_id = createId()

        await fdm.insert(schema.fertilizerApplication).values({
            p_app_id,
            b_id,
            p_id,
            p_app_amount,
            p_app_method,
            p_app_date,
        })

        return p_app_id
    } catch (err) {
        throw handleError(err, "Exception for addFertilizerApplication", {
            b_id,
            p_id,
            p_app_amount,
            p_app_method,
            p_app_date,
        })
    }
}

/**
 * Updates an existing fertilizer application record.
 *
 * @param fdm The FDM instance providing the connection to the database. The instance can be created with {@link createFdmServer}.
 * @param principal_id - The ID of the principal performing the update.
 * @param p_app_id - The unique identifier of the fertilizer application record.
 * @param p_id - The unique identifier of the associated fertilizer.
 * @param p_app_amount - The amount of fertilizer applied.
 * @param p_app_method - The method used for applying the fertilizer.
 * @param p_app_date - The date when the fertilizer was applied.
 *
 * @throws {Error} Thrown if the update operation fails due to insufficient permissions or a database error.
 */
export async function updateFertilizerApplication(
    fdm: FdmType,
    principal_id: PrincipalId,
    p_app_id: schema.fertilizerApplicationTypeInsert["p_app_id"],
    p_id: schema.fertilizerApplicationTypeInsert["p_id"],
    p_app_amount: schema.fertilizerApplicationTypeInsert["p_app_amount"],
    p_app_method: schema.fertilizerApplicationTypeInsert["p_app_method"],
    p_app_date: schema.fertilizerApplicationTypeInsert["p_app_date"],
): Promise<void> {
    try {
        await checkPermission(
            fdm,
            "fertilizer_application",
            "write",
            p_app_id,
            principal_id,
            "updateFertilizerApplication",
        )
        await fdm
            .update(schema.fertilizerApplication)
            .set({ p_id, p_app_amount, p_app_method, p_app_date })
            .where(eq(schema.fertilizerApplication.p_app_id, p_app_id))
    } catch (err) {
        throw handleError(err, "Exception for updateFertilizerApplication", {
            p_app_id,
            p_id,
            p_app_amount,
            p_app_method,
            p_app_date,
        })
    }
}

/**
 * Removes a fertilizer application record.
 *
 * This function verifies that the principal has write permissions before deleting the fertilizer
 * application record identified by the given ID.
 *
 * @param fdm The FDM instance providing the connection to the database. The instance can be created with {@link createFdmServer}.
 * @param principal_id - The ID of the principal performing the removal.
 * @param p_app_id - The fertilizer application record's ID to remove.
 *
 * @throws {Error} If the removal operation fails.
 */
export async function removeFertilizerApplication(
    fdm: FdmType,
    principal_id: PrincipalId,
    p_app_id: schema.fertilizerApplicationTypeInsert["p_app_id"],
): Promise<void> {
    try {
        await checkPermission(
            fdm,
            "fertilizer_application",
            "write",
            p_app_id,
            principal_id,
            "removeFertilizerApplication",
        )

        return await fdm
            .delete(schema.fertilizerApplication)
            .where(eq(schema.fertilizerApplication.p_app_id, p_app_id))
    } catch (err) {
        throw handleError(err, "Exception for removeFertilizerApplication", {
            p_app_id,
        })
    }
}

/**
 * Retrieves a fertilizer application record by its unique identifier.
 *
 * Checks if the principal has read permission before querying the database for the fertilizer
 * application record, including associated catalogue details. Returns the record if found,
 * or null otherwise.
 *
 * @param fdm The FDM instance providing the connection to the database. The instance can be created with {@link createFdmServer}.
 * @param principal_id - The ID of the principal retrieving the application.
 * @param p_app_id - The unique ID of the fertilizer application record.
 * @returns A Promise that resolves with the fertilizer application record, or null if not found.
 * @throws Error if the retrieval process fails.
 */
export async function getFertilizerApplication(
    fdm: FdmType,
    principal_id: PrincipalId,
    p_app_id: schema.fertilizerApplicationTypeSelect["p_app_id"],
): Promise<getFertilizerApplicationType | null> {
    try {
        await checkPermission(
            fdm,
            "fertilizer_application",
            "read",
            p_app_id,
            principal_id,
            "getFertilizerApplication",
        )

        const result = await fdm
            .select({
                p_id: schema.fertilizerApplication.p_id,
                p_id_catalogue: schema.fertilizersCatalogue.p_id_catalogue,
                p_name_nl: schema.fertilizersCatalogue.p_name_nl,
                p_app_amount: schema.fertilizerApplication.p_app_amount,
                p_app_method: schema.fertilizerApplication.p_app_method,
                p_app_date: schema.fertilizerApplication.p_app_date,
                p_app_id: schema.fertilizerApplication.p_app_id,
            })
            .from(schema.fertilizerApplication)
            .leftJoin(
                schema.fertilizerPicking,
                eq(
                    schema.fertilizerPicking.p_id,
                    schema.fertilizerApplication.p_id,
                ),
            )
            .leftJoin(
                schema.fertilizersCatalogue,
                eq(
                    schema.fertilizersCatalogue.p_id_catalogue,
                    schema.fertilizerPicking.p_id_catalogue,
                ),
            )
            .where(eq(schema.fertilizerApplication.p_app_id, p_app_id))

        return result[0] || null
    } catch (err) {
        throw handleError(err, "Exception for getFertilizerApplication", {
            p_app_id,
        })
    }
}

/**
 * Retrieves fertilizer application records for a specific field.
 *
 * This function first ensures that the requesting principal has read permission for the specified field, then
 * queries the database for fertilizer application records associated with that field. The returned records are
 * ordered by application date in descending order.
 *
 * @param fdm The FDM instance providing the connection to the database. The instance can be created with {@link createFdmServer}.
 * @param principal_id - The identifier of the principal making the request.
 * @param b_id - The identifier of the field.
 * @param timeframe - Optional timeframe to filter the fertilizer applications.
 * @returns A promise that resolves with an array of fertilizer application records.
 * @throws {Error} If permission is denied or if an error occurs during record retrieval.
 */
export async function getFertilizerApplications(
    fdm: FdmType,
    principal_id: PrincipalId,
    b_id: schema.fertilizerApplicationTypeSelect["b_id"],
    timeframe?: Timeframe,
): Promise<getFertilizerApplicationType[]> {
    try {
        await checkPermission(
            fdm,
            "field",
            "read",
            b_id,
            principal_id,
            "getFertilizerApplications",
        )

        return await fdm
            .select({
                p_id: schema.fertilizerApplication.p_id,
                p_id_catalogue: schema.fertilizersCatalogue.p_id_catalogue,
                p_name_nl: schema.fertilizersCatalogue.p_name_nl,
                p_app_amount: schema.fertilizerApplication.p_app_amount,
                p_app_method: schema.fertilizerApplication.p_app_method,
                p_app_date: schema.fertilizerApplication.p_app_date,
                p_app_id: schema.fertilizerApplication.p_app_id,
            })
            .from(schema.fertilizerApplication)
            .leftJoin(
                schema.fertilizerPicking,
                eq(
                    schema.fertilizerPicking.p_id,
                    schema.fertilizerApplication.p_id,
                ),
            )
            .leftJoin(
                schema.fertilizersCatalogue,
                eq(
                    schema.fertilizersCatalogue.p_id_catalogue,
                    schema.fertilizerPicking.p_id_catalogue,
                ),
            )
            .where(
                timeframe
                    ? and(
                          eq(schema.fertilizerApplication.b_id, b_id),
                          timeframe.start
                              ? gte(
                                    schema.fertilizerApplication.p_app_date,
                                    timeframe.start,
                                )
                              : undefined,
                          timeframe.end
                              ? lte(
                                    schema.fertilizerApplication.p_app_date,
                                    timeframe.end,
                                )
                              : undefined,
                      )
                    : eq(schema.fertilizerApplication.b_id, b_id),
            )
            .orderBy(desc(schema.fertilizerApplication.p_app_date))
    } catch (err) {
        throw handleError(err, "Exception for getFertilizerApplications", {
            b_id,
        })
    }
}<|MERGE_RESOLUTION|>--- conflicted
+++ resolved
@@ -1,8 +1,4 @@
-<<<<<<< HEAD
 import { and, asc, desc, eq, gte, inArray, lte } from "drizzle-orm"
-=======
-import { and, asc, desc, eq, inArray } from "drizzle-orm"
->>>>>>> 41b720cd
 import { createId } from "./id"
 
 import { checkPermission } from "./authorization"
@@ -14,11 +10,8 @@
     getFertilizerApplicationType,
     getFertilizerType,
 } from "./fertilizer.d"
-<<<<<<< HEAD
 import type { Timeframe } from "./timeframe"
-=======
 import { hashFertilizer } from "@svenvw/fdm-data"
->>>>>>> 41b720cd
 
 /**
  * Retrieves all fertilizers from the enabled catalogues for a farm.
@@ -318,12 +311,9 @@
                 p_pb_rt: schema.fertilizersCatalogue.p_pb_rt,
                 p_hg_rt: schema.fertilizersCatalogue.p_hg_rt,
                 p_cl_rt: schema.fertilizersCatalogue.p_cl_rt,
-<<<<<<< HEAD
-=======
                 p_type_manure: schema.fertilizersCatalogue.p_type_manure,
                 p_type_mineral: schema.fertilizersCatalogue.p_type_mineral,
                 p_type_compost: schema.fertilizersCatalogue.p_type_compost,
->>>>>>> 41b720cd
             })
             .from(schema.fertilizers)
             .leftJoin(
@@ -551,12 +541,9 @@
                 p_pb_rt: schema.fertilizersCatalogue.p_pb_rt,
                 p_hg_rt: schema.fertilizersCatalogue.p_hg_rt,
                 p_cl_rt: schema.fertilizersCatalogue.p_cl_rt,
-<<<<<<< HEAD
-=======
                 p_type_manure: schema.fertilizersCatalogue.p_type_manure,
                 p_type_mineral: schema.fertilizersCatalogue.p_type_mineral,
                 p_type_compost: schema.fertilizersCatalogue.p_type_compost,
->>>>>>> 41b720cd
             })
             .from(schema.fertilizers)
             .leftJoin(
