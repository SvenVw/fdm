import {
    afterAll,
    beforeAll,
    beforeEach,
    describe,
    expect,
    inject,
    it,
} from "vitest"
import { addFarm } from "./farm"
import { createFdmServer } from "./fdm-server"
import type { FdmServerType } from "./fdm-server.d"
import {
    addFertilizer,
    addFertilizerApplication,
    addFertilizerToCatalogue,
    getFertilizer,
    getFertilizerApplication,
    getFertilizerApplications,
    getFertilizers,
    getFertilizersFromCatalogue,
    removeFertilizer,
    removeFertilizerApplication,
    updateFertilizerApplication,
    updateFertilizerFromCatalogue,
} from "./fertilizer"
import { addField } from "./field"
import {
    disableFertilizerCatalogue,
    enableFertilizerCatalogue,
} from "./catalogues"
import { createId } from "./id"
<<<<<<< HEAD
import {
    disableFertilizerCatalogue,
    enableFertilizerCatalogue,
} from "./catalogues"
=======
>>>>>>> 41b720cd

describe("Fertilizer Data Model", () => {
    let fdm: FdmServerType
    let principal_id: string
    let b_id_farm: string

    beforeEach(async () => {
        const host = inject("host")
        const port = inject("port")
        const user = inject("user")
        const password = inject("password")
        const database = inject("database")
        fdm = createFdmServer(host, port, user, password, database)

        principal_id = "test-principal-id"
        const farmName = "Test Farm"
        const farmBusinessId = "123456"
        const farmAddress = "123 Farm Lane"
        const farmPostalCode = "12345"
        b_id_farm = await addFarm(
            fdm,
            principal_id,
            farmName,
            farmBusinessId,
            farmAddress,
            farmPostalCode,
        )

        await enableFertilizerCatalogue(fdm, principal_id, b_id_farm, b_id_farm)
    })

    afterAll(async () => {})

    describe("Fertilizer CRUD", () => {
        it("should get fertilizers from catalogue", async () => {
            const fertilizers = await getFertilizersFromCatalogue(
                fdm,
                principal_id,
                b_id_farm,
            )
            expect(fertilizers).toBeDefined()
        })

        it("should add a new fertilizer to the catalogue", async () => {
            const p_name_nl = "Test Fertilizer"
            const p_name_en = "Test Fertilizer (EN)"
            const p_description = "This is a test fertilizer"
            const p_id_catalogue = await addFertilizerToCatalogue(
                fdm,
                principal_id,
                b_id_farm,
                {
                    p_name_nl,
                    p_name_en,
                    p_description,
                    p_dm: 37,
                    p_density: 20,
                    p_om: 20,
                    p_a: 30,
                    p_hc: 40,
                    p_eom: 50,
                    p_eoc: 60,
                    p_c_rt: 70,
                    p_c_of: 80,
                    p_c_if: 90,
                    p_c_fr: 100,
                    p_cn_of: 110,
                    p_n_rt: 120,
                    p_n_if: 130,
                    p_n_of: 140,
                    p_n_wc: 150,
                    p_p_rt: 160,
                    p_k_rt: 170,
                    p_mg_rt: 180,
                    p_ca_rt: 190,
                    p_ne: 200,
                    p_s_rt: 210,
                    p_s_wc: 220,
                    p_cu_rt: 230,
                    p_zn_rt: 240,
                    p_na_rt: 250,
                    p_si_rt: 260,
                    p_b_rt: 270,
                    p_mn_rt: 280,
                    p_ni_rt: 290,
                    p_fe_rt: 300,
                    p_mo_rt: 310,
                    p_co_rt: 320,
                    p_as_rt: 330,
                    p_cd_rt: 340,
                    pr_cr_rt: 350,
                    p_cr_vi: 360,
                    p_pb_rt: 370,
                    p_hg_rt: 380,
                    p_cl_rt: 390,
                    p_type_manure: true,
                    p_type_mineral: false,
                    p_type_compost: false,
                },
            )

            const fertilizers = await getFertilizersFromCatalogue(
                fdm,
                principal_id,
                b_id_farm,
            )
            expect(fertilizers.length).toBeGreaterThanOrEqual(1)
            const fertilizer = fertilizers.find(
                (f) => f.p_id_catalogue === p_id_catalogue,
            )
            expect(fertilizer).toBeDefined()
            expect(fertilizer?.p_source).toBe(b_id_farm)
            expect(fertilizer?.p_name_nl).toBe(p_name_nl)
            expect(fertilizer?.p_name_en).toBe(p_name_en)
            expect(fertilizer?.p_description).toBe(p_description)
        })

        it("should add a new fertilizer", async () => {
            // Add fertilizer to catalogue
            const p_name_nl = "Test Fertilizer"
            const p_name_en = "Test Fertilizer (EN)"
            const p_description = "This is a test fertilizer"
            const p_id_catalogue = await addFertilizerToCatalogue(
                fdm,
                principal_id,
                b_id_farm,
                {
                    p_name_nl,
                    p_name_en,
                    p_description,
                    p_dm: 37,
                    p_density: 20,
                    p_om: 20,
                    p_a: 30,
                    p_hc: 40,
                    p_eom: 50,
                    p_eoc: 60,
                    p_c_rt: 70,
                    p_c_of: 80,
                    p_c_if: 90,
                    p_c_fr: 100,
                    p_cn_of: 110,
                    p_n_rt: 120,
                    p_n_if: 130,
                    p_n_of: 140,
                    p_n_wc: 150,
                    p_p_rt: 160,
                    p_k_rt: 170,
                    p_mg_rt: 180,
                    p_ca_rt: 190,
                    p_ne: 200,
                    p_s_rt: 210,
                    p_s_wc: 220,
                    p_cu_rt: 230,
                    p_zn_rt: 240,
                    p_na_rt: 250,
                    p_si_rt: 260,
                    p_b_rt: 270,
                    p_mn_rt: 280,
                    p_ni_rt: 290,
                    p_fe_rt: 300,
                    p_mo_rt: 310,
                    p_co_rt: 320,
                    p_as_rt: 330,
                    p_cd_rt: 340,
                    pr_cr_rt: 350,
                    p_cr_vi: 360,
                    p_pb_rt: 370,
                    p_hg_rt: 380,
                    p_cl_rt: 390,
                    p_type_manure: true,
                    p_type_mineral: false,
                    p_type_compost: false,
                },
            )

            const p_acquiring_amount = 1000
            const p_acquiring_date = new Date()
            const p_id = await addFertilizer(
                fdm,
                principal_id,
                p_id_catalogue,
                b_id_farm,
                p_acquiring_amount,
                p_acquiring_date,
            )
            expect(p_id).toBeDefined()

            const fertilizer = await getFertilizer(fdm, p_id)
            expect(fertilizer.p_id).toBeDefined()
        })

        it("should get fertilizers by farm ID", async () => {
            // Add fertilizer to catalogue
            const p_name_nl = "Test Fertilizer"
            const p_name_en = "Test Fertilizer (EN)"
            const p_description = "This is a test fertilizer"
            const p_id_catalogue = await addFertilizerToCatalogue(
                fdm,
                principal_id,
                b_id_farm,
                {
                    p_name_nl,
                    p_name_en,
                    p_description,
                    p_dm: 37,
                    p_density: 20,
                    p_om: 20,
                    p_a: 30,
                    p_hc: 40,
                    p_eom: 50,
                    p_eoc: 60,
                    p_c_rt: 70,
                    p_c_of: 80,
                    p_c_if: 90,
                    p_c_fr: 100,
                    p_cn_of: 110,
                    p_n_rt: 120,
                    p_n_if: 130,
                    p_n_of: 140,
                    p_n_wc: 150,
                    p_p_rt: 160,
                    p_k_rt: 170,
                    p_mg_rt: 180,
                    p_ca_rt: 190,
                    p_ne: 200,
                    p_s_rt: 210,
                    p_s_wc: 220,
                    p_cu_rt: 230,
                    p_zn_rt: 240,
                    p_na_rt: 250,
                    p_si_rt: 260,
                    p_b_rt: 270,
                    p_mn_rt: 280,
                    p_ni_rt: 290,
                    p_fe_rt: 300,
                    p_mo_rt: 310,
                    p_co_rt: 320,
                    p_as_rt: 330,
                    p_cd_rt: 340,
                    pr_cr_rt: 350,
                    p_cr_vi: 360,
                    p_pb_rt: 370,
                    p_hg_rt: 380,
                    p_cl_rt: 390,
                    p_type_manure: true,
                    p_type_mineral: false,
                    p_type_compost: false,
                },
            )

            const p_acquiring_amount = 1000
            const p_acquiring_date = new Date()

            // Add two fertilizers to the farm
            await addFertilizer(
                fdm,
                principal_id,
                p_id_catalogue,
                b_id_farm,
                p_acquiring_amount,
                p_acquiring_date,
            )
            await addFertilizer(
                fdm,
                principal_id,
                p_id_catalogue,
                b_id_farm,
                1500,
                p_acquiring_date,
            )

            const fertilizers = await getFertilizers(
                fdm,
                principal_id,
                b_id_farm,
            )
            expect(fertilizers.length).toBe(2)
        })

        it("should remove a fertilizer", async () => {
            // Add fertilizer to catalogue
            const p_name_nl = "Test Fertilizer"
            const p_name_en = "Test Fertilizer (EN)"
            const p_description = "This is a test fertilizer"
            const p_id_catalogue = await addFertilizerToCatalogue(
                fdm,
                principal_id,
                b_id_farm,
                {
                    p_name_nl,
                    p_name_en,
                    p_description,
                    p_dm: 37,
                    p_density: 20,
                    p_om: 20,
                    p_a: 30,
                    p_hc: 40,
                    p_eom: 50,
                    p_eoc: 60,
                    p_c_rt: 70,
                    p_c_of: 80,
                    p_c_if: 90,
                    p_c_fr: 100,
                    p_cn_of: 110,
                    p_n_rt: 120,
                    p_n_if: 130,
                    p_n_of: 140,
                    p_n_wc: 150,
                    p_p_rt: 160,
                    p_k_rt: 170,
                    p_mg_rt: 180,
                    p_ca_rt: 190,
                    p_ne: 200,
                    p_s_rt: 210,
                    p_s_wc: 220,
                    p_cu_rt: 230,
                    p_zn_rt: 240,
                    p_na_rt: 250,
                    p_si_rt: 260,
                    p_b_rt: 270,
                    p_mn_rt: 280,
                    p_ni_rt: 290,
                    p_fe_rt: 300,
                    p_mo_rt: 310,
                    p_co_rt: 320,
                    p_as_rt: 330,
                    p_cd_rt: 340,
                    pr_cr_rt: 350,
                    p_cr_vi: 360,
                    p_pb_rt: 370,
                    p_hg_rt: 380,
                    p_cl_rt: 390,
                    p_type_manure: true,
                    p_type_mineral: false,
                    p_type_compost: false,
                },
            )

            const p_acquiring_amount = 1000
            const p_acquiring_date = new Date()
            const p_id = await addFertilizer(
                fdm,
                principal_id,
                p_id_catalogue,
                b_id_farm,
                p_acquiring_amount,
                p_acquiring_date,
            )
            expect(p_id).toBeDefined()

            await removeFertilizer(fdm, p_id)

            const fertilizer = await getFertilizer(fdm, p_id)
            expect(fertilizer).toBeUndefined()
        })

        it("should return empty array when no catalogues are enabled", async () => {
            const fertilizersWithEnabledCatalogue =
                await getFertilizersFromCatalogue(fdm, principal_id, b_id_farm)
            expect(fertilizersWithEnabledCatalogue).toBeDefined()

            await disableFertilizerCatalogue(
                fdm,
                principal_id,
                b_id_farm,
                b_id_farm,
            )

            const fertilizersWithNoCatalogue =
                await getFertilizersFromCatalogue(fdm, principal_id, b_id_farm)
            expect(fertilizersWithNoCatalogue).toEqual([])
            expect(fertilizersWithNoCatalogue.length).toBe(0)
        })
    })

    describe("updateFertilizerFromCatalogue", () => {
        let p_id_catalogue: string

        beforeEach(async () => {
            // Add a fertilizer to the catalogue
            p_id_catalogue = await addFertilizerToCatalogue(
                fdm,
                principal_id,
                b_id_farm,
                {
                    p_name_nl: "Test Fertilizer",
                    p_name_en: "Test Fertilizer (EN)",
                    p_description: "This is a test fertilizer",
                    p_dm: 37,
                    p_density: 20,
                    p_om: 20,
                    p_a: 30,
                    p_hc: 40,
                    p_eom: 50,
                    p_eoc: 60,
                    p_c_rt: 70,
                    p_c_of: 80,
                    p_c_if: 90,
                    p_c_fr: 100,
                    p_cn_of: 110,
                    p_n_rt: 120,
                    p_n_if: 130,
                    p_n_of: 140,
                    p_n_wc: 150,
                    p_p_rt: 160,
                    p_k_rt: 170,
                    p_mg_rt: 180,
                    p_ca_rt: 190,
                    p_ne: 200,
                    p_s_rt: 210,
                    p_s_wc: 220,
                    p_cu_rt: 230,
                    p_zn_rt: 240,
                    p_na_rt: 250,
                    p_si_rt: 260,
                    p_b_rt: 270,
                    p_mn_rt: 280,
                    p_ni_rt: 290,
                    p_fe_rt: 300,
                    p_mo_rt: 310,
                    p_co_rt: 320,
                    p_as_rt: 330,
                    p_cd_rt: 340,
                    pr_cr_rt: 350,
                    p_cr_vi: 360,
                    p_pb_rt: 370,
                    p_hg_rt: 380,
                    p_cl_rt: 390,
                    p_type_manure: true,
                    p_type_mineral: false,
                    p_type_compost: false,
                },
            )
        })

        it("should update an existing fertilizer in the catalogue", async () => {
            const updatedProperties = {
                p_name_nl: "Updated Test Fertilizer",
                p_description: "This is an updated test fertilizer",
                p_dm: 50,
            }

            await updateFertilizerFromCatalogue(
                fdm,
                principal_id,
                b_id_farm,
                p_id_catalogue,
                updatedProperties,
            )

            const fertilizers = await getFertilizersFromCatalogue(
                fdm,
                principal_id,
                b_id_farm,
            )
            const updatedFertilizer = fertilizers.find(
                (f) => f.p_id_catalogue === p_id_catalogue,
            )
            expect(updatedFertilizer).toBeDefined()
            expect(updatedFertilizer?.p_name_nl).toBe(
                updatedProperties.p_name_nl,
            )
            expect(updatedFertilizer?.p_description).toBe(
                updatedProperties.p_description,
            )
            expect(updatedFertilizer?.p_dm).toBe(updatedProperties.p_dm)
        })

        it("should throw an error if fertilizer does not exist in catalogue", async () => {
            const nonExistingCatalogueId = createId()
            const updatedProperties = {
                p_name_nl: "Updated Test Fertilizer",
            }

            await expect(
                updateFertilizerFromCatalogue(
                    fdm,
                    principal_id,
                    b_id_farm,
                    nonExistingCatalogueId,
                    updatedProperties,
                ),
            ).rejects.toThrow("Exception for updateFertilizerFromCatalogue")
        })

        it("should update a fertilizer with a subset of properties", async () => {
            const updatedProperties = {
                p_name_nl: "Updated Name Only",
            }

            await updateFertilizerFromCatalogue(
                fdm,
                principal_id,
                b_id_farm,
                p_id_catalogue,
                updatedProperties,
            )

            const fertilizers = await getFertilizersFromCatalogue(
                fdm,
                principal_id,
                b_id_farm,
            )
            const updatedFertilizer = fertilizers.find(
                (f) => f.p_id_catalogue === p_id_catalogue,
            )
            expect(updatedFertilizer).toBeDefined()
            expect(updatedFertilizer?.p_name_nl).toBe(
                updatedProperties.p_name_nl,
            )
            // Check that other properties remain unchanged
            expect(updatedFertilizer?.p_description).toBe(
                "This is a test fertilizer",
            )
            expect(updatedFertilizer?.p_dm).toBe(37)
        })

        it("should throw an error when updating with invalid principal ID", async () => {
            const updatedProperties = {
                p_name_nl: "Updated Test Fertilizer",
            }
            const invalidPrincipalId = "invalid-principal-id"

            await expect(
                updateFertilizerFromCatalogue(
                    fdm,
                    invalidPrincipalId,
                    b_id_farm,
                    p_id_catalogue,
                    updatedProperties,
                ),
            ).rejects.toThrow(
                "Principal does not have permission to perform this action",
            )
        })
        it("should update hash after updating a fertilizer", async () => {
            const updatedProperties = {
                p_name_nl: "Updated Test Fertilizer",
                p_description: "This is an updated test fertilizer",
                p_dm: 50,
            }
            const fertilizersBefore = await getFertilizersFromCatalogue(
                fdm,
                principal_id,
                b_id_farm,
            )
            const fertilizerBefore = fertilizersBefore.find(
                (f) => f.p_id_catalogue === p_id_catalogue,
            )
            expect(fertilizerBefore).toBeDefined()
            const hashBefore = fertilizerBefore?.hash
            expect(hashBefore).toBeDefined()
            await updateFertilizerFromCatalogue(
                fdm,
                principal_id,
                b_id_farm,
                p_id_catalogue,
                updatedProperties,
            )
            const fertilizersAfter = await getFertilizersFromCatalogue(
                fdm,
                principal_id,
                b_id_farm,
            )
            const fertilizerAfter = fertilizersAfter.find(
                (f) => f.p_id_catalogue === p_id_catalogue,
            )
            expect(fertilizerAfter).toBeDefined()
            const hashAfter = fertilizerAfter?.hash
            expect(hashAfter).toBeDefined()

            expect(hashBefore).not.toBe(hashAfter)
        })
        it("should throw an error if updating a fertilizer of another farm", async () => {
            const farmName = "Test Farm 2"
            const farmBusinessId = "98765"
            const farmAddress = "456 Farm Lane"
            const farmPostalCode = "54321"
            const b_id_farm2 = await addFarm(
                fdm,
                principal_id,
                farmName,
                farmBusinessId,
                farmAddress,
                farmPostalCode,
            )
            await enableFertilizerCatalogue(
                fdm,
                principal_id,
                b_id_farm2,
                b_id_farm2,
            )

            // Add a fertilizer to the catalogue
            const p_id_catalogue2 = await addFertilizerToCatalogue(
                fdm,
                principal_id,
                b_id_farm2,
                {
                    p_name_nl: "Test Fertilizer 2",
                    p_name_en: "Test Fertilizer (EN) 2",
                    p_description: "This is a test fertilizer 2",
                    p_dm: 37,
                    p_density: 20,
                    p_om: 20,
                    p_a: 30,
                    p_hc: 40,
                    p_eom: 50,
                    p_eoc: 60,
                    p_c_rt: 70,
                    p_c_of: 80,
                    p_c_if: 90,
                    p_c_fr: 100,
                    p_cn_of: 110,
                    p_n_rt: 120,
                    p_n_if: 130,
                    p_n_of: 140,
                    p_n_wc: 150,
                    p_p_rt: 160,
                    p_k_rt: 170,
                    p_mg_rt: 180,
                    p_ca_rt: 190,
                    p_ne: 200,
                    p_s_rt: 210,
                    p_s_wc: 220,
                    p_cu_rt: 230,
                    p_zn_rt: 240,
                    p_na_rt: 250,
                    p_si_rt: 260,
                    p_b_rt: 270,
                    p_mn_rt: 280,
                    p_ni_rt: 290,
                    p_fe_rt: 300,
                    p_mo_rt: 310,
                    p_co_rt: 320,
                    p_as_rt: 330,
                    p_cd_rt: 340,
                    pr_cr_rt: 350,
                    p_cr_vi: 360,
                    p_pb_rt: 370,
                    p_hg_rt: 380,
                    p_cl_rt: 390,
                    p_type_manure: true,
                    p_type_mineral: false,
                    p_type_compost: false,
                },
            )
            const updatedProperties = {
                p_name_nl: "Updated Test Fertilizer",
            }
            await expect(
                updateFertilizerFromCatalogue(
                    fdm,
                    principal_id,
                    b_id_farm,
                    p_id_catalogue2,
                    updatedProperties,
                ),
            ).rejects.toThrow("Exception for updateFertilizerFromCatalogue")
        })
    })

    describe("Fertilizer Application", () => {
        let b_id: string
        let p_id: string
        let p_id_catalogue: string

        beforeAll(async () => {
            const farmName = "Test Farm"
            const farmBusinessId = "123456"
            const farmAddress = "123 Farm Lane"
            const farmPostalCode = "12345"
            const b_id_farm = await addFarm(
                fdm,
                principal_id,
                farmName,
                farmBusinessId,
                farmAddress,
                farmPostalCode,
            )

            b_id = await addField(
                fdm,
                principal_id,
                b_id_farm,
                "test field",
                "test source",
                {
                    type: "Polygon",
                    coordinates: [
                        [
                            [30, 10],
                            [40, 40],
                            [20, 40],
                            [10, 20],
                            [30, 10],
                        ],
                    ],
                },
                new Date("2023-01-01"),
                "owner",
                new Date("2024-01-01"),
            )

            // Add fertilizer to catalogue
            const p_name_nl = "Test Fertilizer"
            const p_name_en = "Test Fertilizer (EN)"
            const p_description = "This is a test fertilizer"
            const p_id_catalogue = await addFertilizerToCatalogue(
                fdm,
                principal_id,
                b_id_farm,
                {
                    p_name_nl,
                    p_name_en,
                    p_description,
                    p_dm: 37,
                    p_density: 20,
                    p_om: 20,
                    p_a: 30,
                    p_hc: 40,
                    p_eom: 50,
                    p_eoc: 60,
                    p_c_rt: 70,
                    p_c_of: 80,
                    p_c_if: 90,
                    p_c_fr: 100,
                    p_cn_of: 110,
                    p_n_rt: 120,
                    p_n_if: 130,
                    p_n_of: 140,
                    p_n_wc: 150,
                    p_p_rt: 160,
                    p_k_rt: 170,
                    p_mg_rt: 180,
                    p_ca_rt: 190,
                    p_ne: 200,
                    p_s_rt: 210,
                    p_s_wc: 220,
                    p_cu_rt: 230,
                    p_zn_rt: 240,
                    p_na_rt: 250,
                    p_si_rt: 260,
                    p_b_rt: 270,
                    p_mn_rt: 280,
                    p_ni_rt: 290,
                    p_fe_rt: 300,
                    p_mo_rt: 310,
                    p_co_rt: 320,
                    p_as_rt: 330,
                    p_cd_rt: 340,
                    pr_cr_rt: 350,
                    p_cr_vi: 360,
                    p_pb_rt: 370,
                    p_hg_rt: 380,
                    p_cl_rt: 390,
                    p_type_manure: true,
                    p_type_mineral: false,
                    p_type_compost: false,
                },
            )

            const p_acquiring_amount = 1000
            const p_acquiring_date = new Date()
            p_id = await addFertilizer(
                fdm,
                principal_id,
                p_id_catalogue,
                b_id_farm,
                p_acquiring_amount,
                p_acquiring_date,
            )
        })

        afterAll(async () => {
            // Clean up the database after each test (optional)
        })

        it("should add a new fertilizer application", async () => {
            const p_app_date = new Date("2024-03-15")

            const new_p_app_id = await addFertilizerApplication(
                fdm,
                principal_id,
                b_id,
                p_id,
                100,
                "broadcasting",
                p_app_date,
            )
            expect(new_p_app_id).toBeDefined()

            const fertilizerApplication = await getFertilizerApplication(
                fdm,
                principal_id,
                new_p_app_id,
            )
            expect(fertilizerApplication).toBeDefined()
            expect(fertilizerApplication?.p_id).toBe(p_id)
            expect(fertilizerApplication?.p_app_amount).toBe(100)
            expect(fertilizerApplication?.p_app_method).toBe("broadcasting")
            expect(fertilizerApplication?.p_app_date).toEqual(p_app_date)
        })

        it("should update a fertilizer application", async () => {
            const p_app_date1 = new Date("2024-03-15")
            const p_app_date2 = new Date("2024-04-20")

            const p_app_id = await addFertilizerApplication(
                fdm,
                principal_id,
                b_id,
                p_id,
                100,
                "broadcasting",
                p_app_date1,
            )

            await updateFertilizerApplication(
                fdm,
                principal_id,
                p_app_id,
                p_id,
                200,
                "injection",
                p_app_date2,
            )

            const updatedApplication = await getFertilizerApplication(
                fdm,
                principal_id,
                p_app_id,
            )
            expect(updatedApplication?.p_app_amount).toBe(200)
            expect(updatedApplication?.p_app_method).toBe("injection")
            expect(updatedApplication?.p_app_date).toEqual(p_app_date2)
        })

        it("should remove a fertilizer application", async () => {
            const new_p_app_id = await addFertilizerApplication(
                fdm,
                principal_id,
                b_id,
                p_id,
                100,
                "broadcasting",
                new Date("2024-03-15"),
            )

            await removeFertilizerApplication(fdm, principal_id, new_p_app_id)

            await expect(
                getFertilizerApplication(fdm, principal_id, new_p_app_id),
            ).rejects.toThrowError(
                "Principal does not have permission to perform this action",
            )
        })

        it("should get a fertilizer application", async () => {
            const p_app_id = await addFertilizerApplication(
                fdm,
                principal_id,
                b_id,
                p_id,
                100,
                "broadcasting",
                new Date("2024-03-15"),
            )
            const fertilizerApplication = await getFertilizerApplication(
                fdm,
                principal_id,
                p_app_id,
            )
            expect(fertilizerApplication).toBeDefined()
            expect(fertilizerApplication?.p_app_id).toBe(p_app_id)
        })

        it("should get fertilizer applications for a field", async () => {
            await addFertilizerApplication(
                fdm,
                principal_id,
                b_id,
                p_id,
                100,
                "broadcasting",
                new Date("2024-03-15"),
            )
            await addFertilizerApplication(
                fdm,
                principal_id,
                b_id,
                p_id,
                150,
                "injection",
                new Date("2024-04-18"),
            )

            const fertilizerApplications = await getFertilizerApplications(
                fdm,
                principal_id,
                b_id,
            )
            expect(fertilizerApplications.length).toBeGreaterThanOrEqual(2)
        })

        it("should get fertilizer applications for a field within a timeframe", async () => {
            await addFertilizerApplication(
                fdm,
                principal_id,
                b_id,
                p_id,
                100,
                "broadcasting",
                new Date("2024-03-15"),
            )
            await addFertilizerApplication(
                fdm,
                principal_id,
                b_id,
                p_id,
                150,
                "injection",
                new Date("2024-04-18"),
            )
            await addFertilizerApplication(
                fdm,
                principal_id,
                b_id,
                p_id,
                200,
                "injection",
                new Date("2024-05-20"),
            )

            const timeframe = {
                start: new Date("2024-04-01"),
                end: new Date("2024-05-01"),
            }
            const fertilizerApplications = await getFertilizerApplications(
                fdm,
                principal_id,
                b_id,
                timeframe,
            )
            fertilizerApplications.map((application) => {
                expect(
                    application.p_app_date?.getTime(),
                ).toBeGreaterThanOrEqual(timeframe.start.getTime())
                expect(application.p_app_date?.getTime()).toBeLessThanOrEqual(
                    timeframe.end.getTime(),
                )
            })
        })

        it("should return an empty array if no fertilizer applications are found within a timeframe", async () => {
            await addFertilizerApplication(
                fdm,
                principal_id,
                b_id,
                p_id,
                100,
                "broadcasting",
                new Date("2024-03-15"),
            )

            const fertilizerApplications = await getFertilizerApplications(
                fdm,
                principal_id,
                b_id,
                { start: new Date("2026-05-01"), end: new Date("2026-06-01") },
            )
            expect(fertilizerApplications.length).toBe(0)
        })

        it("should throw an error if trying to add a fertilizer application to a non-existing field", async () => {
            const invalid_b_id = createId()
            await expect(
                addFertilizerApplication(
                    fdm,
                    principal_id,
                    invalid_b_id,
                    p_id,
                    100,
                    "broadcasting",
                    new Date("2024-03-15"),
                ),
            ).rejects.toThrowError(
                "Principal does not have permission to perform this action",
            )
        })

        it("should throw an error if trying to add a fertilizer application with a non-existing fertilizer", async () => {
            const invalid_p_id = createId()
            await expect(
                addFertilizerApplication(
                    fdm,
                    principal_id,
                    b_id,
                    invalid_p_id,
                    100,
                    "broadcasting",
                    new Date("2024-03-15"),
                ),
            ).rejects.toThrowError("Exception for addFertilizerApplication")
        })
    })
})<|MERGE_RESOLUTION|>--- conflicted
+++ resolved
@@ -30,13 +30,10 @@
     enableFertilizerCatalogue,
 } from "./catalogues"
 import { createId } from "./id"
-<<<<<<< HEAD
 import {
     disableFertilizerCatalogue,
     enableFertilizerCatalogue,
 } from "./catalogues"
-=======
->>>>>>> 41b720cd
 
 describe("Fertilizer Data Model", () => {
     let fdm: FdmServerType
