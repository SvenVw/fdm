import { eq } from "drizzle-orm"
import { beforeEach, describe, expect, inject, it } from "vitest"
import * as schema from "./db/schema"
import { addFarm } from "./farm"
import { createFdmServer } from "./fdm-server"
import type { FdmServerType } from "./fdm-server.d"
import { addField } from "./field"
import { createId } from "./id"
import {
    addSoilAnalysis,
    getCurrentSoilData,
    getSoilAnalyses,
    getSoilAnalysis,
    getSoilParametersDescription,
    removeSoilAnalysis,
    updateSoilAnalysis,
} from "./soil"
import type { CurrentSoilData } from "./soil.d"

describe("Soil Analysis Functions", () => {
    let fdm: FdmServerType
    let b_id: string
    let test_a_id: string
    let principal_id: string

    beforeEach(async () => {
        const host = inject("host")
        const port = inject("port")
        const user = inject("user")
        const password = inject("password")
        const database = inject("database")
        fdm = createFdmServer(host, port, user, password, database)

        // Create test field and analyses before each test
        const farmName = "Test Farm"
        const farmBusinessId = "123456"
        const farmAddress = "123 Farm Lane"
        const farmPostalCode = "12345"
        principal_id = createId()
        const b_id_farm = await addFarm(
            fdm,
            principal_id,
            farmName,
            farmBusinessId,
            farmAddress,
            farmPostalCode,
        )

        const fieldName = "Test Field"
        const fieldIDSource = "test-field-id"
        const fieldGeometry = {
            type: "Polygon",
            coordinates: [
                [
                    [30, 10],
                    [40, 40],
                    [20, 40],
                    [10, 20],
                    [30, 10],
                ],
            ],
        }
        const AcquireDate = new Date("2023-01-01")
        const DiscardingDate = new Date("2023-12-31")
        const acquiringMethod = "owner"
        b_id = await addField(
            fdm,
            principal_id,
            b_id_farm,
            fieldName,
            fieldIDSource,
            fieldGeometry,
            AcquireDate,
            acquiringMethod,
            DiscardingDate,
        )
    })

    it("should add a new soil analysis", async () => {
        const a_date = new Date()
        const a_source = "test source"
        const b_depth = 10
        const b_sampling_date = new Date()
        // const b_sampling_geometry = 'MULTIPOINT((0 0))'
        const a_p_al = 5
        const a_p_cc = 5
        const b_soiltype_agr = "rivierklei"
        const b_gwl_class = "II"

        test_a_id = await addSoilAnalysis(
            fdm,
            principal_id,
            a_date,
            a_source,
            b_id,
            b_depth,
            b_sampling_date,
            {
                a_p_al: a_p_al,
                a_p_cc: a_p_cc,
                b_soiltype_agr: b_soiltype_agr,
                b_gwl_class: b_gwl_class,
            },
        )

        expect(test_a_id).toBeDefined()

        const addedAnalysis = await fdm
            .select()
            .from(schema.soilAnalysis)
            .where(eq(schema.soilAnalysis.a_id, test_a_id))
            .limit(1)
        expect(addedAnalysis).toHaveLength(1)
        expect(addedAnalysis[0].a_date).toEqual(a_date)
        expect(addedAnalysis[0].a_source).toEqual(a_source)
        expect(addedAnalysis[0].a_p_al).toEqual(a_p_al)
        expect(addedAnalysis[0].a_p_cc).toEqual(a_p_cc)
        expect(addedAnalysis[0].b_soiltype_agr).toEqual(b_soiltype_agr)
        expect(addedAnalysis[0].b_gwl_class).toEqual(b_gwl_class)

        const addedSampling = await fdm
            .select()
            .from(schema.soilSampling)
            .where(eq(schema.soilSampling.a_id, test_a_id))
            .limit(1)

        expect(addedSampling).toHaveLength(1)
        expect(addedSampling[0].b_id).toEqual(b_id)
    })

    // Test updating existing soil data

    it("should update an existing soil analysis", async () => {
        const a_date = new Date()
        const a_source = "test source"
        const b_depth = 10
        const b_sampling_date = new Date()
        // const b_sampling_geometry = 'MULTIPOINT((0 0))'

        test_a_id = await addSoilAnalysis(
            fdm,
            principal_id,
            a_date,
            a_source,
            b_id,
            b_depth,
            b_sampling_date,
        )

        // Test updating existing soil data
        const updated_a_source = "updated test source"
        await updateSoilAnalysis(fdm, principal_id, test_a_id, {
            a_source: updated_a_source,
        })

        const updatedAnalysis = await fdm
            .select()
            .from(schema.soilAnalysis)
            .where(eq(schema.soilAnalysis.a_id, test_a_id))
            .limit(1)
        expect(updatedAnalysis[0].a_source).toEqual(updated_a_source)
    })

    // Test removing existing soil data
    it("should remove an existing soil analysis", async () => {
        const a_date = new Date()
        const a_source = "test source"
        const b_depth = 10
        const b_sampling_date = new Date()
        // const b_sampling_geometry = 'MULTIPOINT((0 0))'

        test_a_id = await addSoilAnalysis(
            fdm,
            principal_id,
            a_date,
            a_source,
            b_id,
            b_depth,
            b_sampling_date,
        )

        // Test removing existing soil data
        await removeSoilAnalysis(fdm, principal_id, test_a_id)

        const removedAnalysis = await fdm
            .select()
            .from(schema.soilAnalysis)
            .where(eq(schema.soilAnalysis.a_id, test_a_id))
        expect(removedAnalysis).toHaveLength(0)

        const removedSampling = await fdm
            .select()
            .from(schema.soilSampling)
            .where(eq(schema.soilSampling.a_id, test_a_id))
        expect(removedSampling).toHaveLength(0)
    })

    it("should get latest soil analysis", async () => {
        const a_date_old = new Date("2024-01-02T00:00:00Z")
        const a_source = "test source"
        const a_som_loi = 5
        const b_depth = 10
        const b_sampling_date_old = new Date("2024-01-01T00:00:00Z")
        // const b_sampling_geometry = 'MULTIPOINT((0 0))'

        test_a_id = await addSoilAnalysis(
            fdm,
            principal_id,
            a_date_old,
            a_source,
            b_id,
            b_depth,
            b_sampling_date_old,
        )

        const b_sampling_date_new = new Date(
            b_sampling_date_old.getTime() + 5000,
        ) // Add 5 seconds

        await addSoilAnalysis(
            fdm,
            principal_id,
            a_date_old,
            a_source,
            b_id,
            b_depth,
            b_sampling_date_new,
            { a_som_loi: a_som_loi },
        )

        const allAnalyses = await getSoilAnalyses(fdm, principal_id, b_id)
        expect(allAnalyses).toHaveLength(2)

        // get soil analysis for field
        const latestAnalysis = await getSoilAnalysis(fdm, principal_id, allAnalyses[0].a_id)
        expect(latestAnalysis?.a_date).toEqual(a_date_old)
        expect(latestAnalysis?.b_sampling_date).toEqual(b_sampling_date_new)
        expect(latestAnalysis?.a_som_loi).toEqual(a_som_loi)
    })

    it("should get all soil analysis", async () => {
        const a_date = new Date()
        const a_source = "test source"
        const a_som_loi = 7
        const b_depth = 10
        const b_sampling_date = new Date()
        // const b_sampling_geometry = 'MULTIPOINT((0 0))'

        // Add first soil analysis
        await addSoilAnalysis(
            fdm,
            principal_id,
            a_date,
            a_source,
            b_id,
            b_depth,
            b_sampling_date,
            { a_som_loi: a_som_loi },
        )

        // Add second soil analysis
        await addSoilAnalysis(
            fdm,
            principal_id,
            new Date(Date.now() + 1000),
            a_source,
            b_id,
            b_depth,
            b_sampling_date,
            { a_som_loi: a_som_loi },
        )

        const allAnalyses = await getSoilAnalyses(fdm, principal_id, b_id)
        expect(allAnalyses).toHaveLength(2)
    })

<<<<<<< HEAD
    it("should get soil analyses within a timeframe", async () => {
        // Add soil analyses with different sampling dates
        await addSoilAnalysis(
            fdm,
            principal_id,
            new Date("2023-03-15"),
            "source1",
            b_id,
            10,
            new Date("2023-03-15"),
        )
        await addSoilAnalysis(
            fdm,
            principal_id,
            new Date("2023-04-20"),
            "source2",
            b_id,
            15,
            new Date("2023-04-20"),
        )
        await addSoilAnalysis(
            fdm,
            principal_id,
            new Date("2023-05-25"),
            "source3",
            b_id,
            20,
            new Date("2023-05-25"),
        )
        await addSoilAnalysis(
            fdm,
            principal_id,
            new Date("2023-06-30"),
            "source4",
            b_id,
            25,
            new Date("2023-06-30"),
        )

        // Test with a timeframe that includes only the second analysis
        const timeframe1 = {
            start: new Date("2023-04-01"),
            end: new Date("2023-04-30"),
        }
        const analyses1 = await getSoilAnalyses(
            fdm,
            principal_id,
            b_id,
            timeframe1,
        )
        analyses1.map((analysis) => {
            expect(analysis.b_sampling_date).toBeInstanceOf(Date)
            expect(analysis.b_sampling_date?.getTime()).toBeGreaterThanOrEqual(
                timeframe1.start.getTime(),
            )
            expect(analysis.b_sampling_date?.getTime()).toBeLessThanOrEqual(
                timeframe1.end.getTime(),
            )
        })

        // Test with a timeframe that includes the second and third analyses
        const timeframe2 = {
            start: new Date("2023-04-01"),
            end: new Date("2023-05-31"),
        }
        const analyses2 = await getSoilAnalyses(
            fdm,
            principal_id,
            b_id,
            timeframe2,
        )
        analyses2.map((analysis) => {
            expect(analysis.b_sampling_date).toBeInstanceOf(Date)
            expect(analysis.b_sampling_date?.getTime()).toBeGreaterThanOrEqual(
                timeframe2.start.getTime(),
            )
            expect(analysis.b_sampling_date?.getTime()).toBeLessThanOrEqual(
                timeframe2.end.getTime(),
            )
        })

        // Test with a timeframe that includes all analyses
        const timeframe3 = {
            start: new Date("2023-03-01"),
            end: new Date("2023-06-30"),
        }
        const analyses3 = await getSoilAnalyses(
            fdm,
            principal_id,
            b_id,
            timeframe3,
        )
        analyses3.map((analysis) => {
            expect(analysis.b_sampling_date).toBeInstanceOf(Date)
            expect(analysis.b_sampling_date?.getTime()).toBeGreaterThanOrEqual(
                timeframe3.start.getTime(),
            )
            expect(analysis.b_sampling_date?.getTime()).toBeLessThanOrEqual(
                timeframe3.end.getTime(),
            )
        })

        // Test with only start date
        const timeframe4 = {
            start: new Date("2023-05-01"),
            end: undefined,
        }
        const analyses4 = await getSoilAnalyses(
            fdm,
            principal_id,
            b_id,
            timeframe4,
        )
        analyses4.map((analysis) => {
            expect(analysis.b_sampling_date).toBeInstanceOf(Date)
            expect(analysis.b_sampling_date?.getTime()).toBeGreaterThanOrEqual(
                timeframe4.start.getTime(),
            )
        })

        // Test with only end date
        const timeframe5 = {
            start: undefined,
            end: new Date("2023-04-30"),
        }
        const analyses5 = await getSoilAnalyses(
            fdm,
            principal_id,
            b_id,
            timeframe5,
        )
        analyses5.map((analysis) => {
            expect(analysis.b_sampling_date).toBeInstanceOf(Date)
            expect(analysis.b_sampling_date?.getTime()).toBeLessThanOrEqual(
                timeframe5.end.getTime(),
            )
        })
        // Test with no timeframe
        const analyses6 = await getSoilAnalyses(fdm, principal_id, b_id)
        expect(analyses6).toHaveLength(4)
=======
    it("should get current soil data", async () => {
        const a_date_old = new Date("2024-01-02T00:00:00Z")
        const a_source = "test source"
        const a_som_loi_old = 5
        const a_p_al_old = 10
        const b_depth = 10
        const b_sampling_date_old = new Date("2024-01-01T00:00:00Z")

        await addSoilAnalysis(
            fdm,
            principal_id,
            a_date_old,
            a_source,
            b_id,
            b_depth,
            b_sampling_date_old,
            { a_som_loi: a_som_loi_old, a_p_al: a_p_al_old },
        )

        const b_sampling_date_new = new Date(
            b_sampling_date_old.getTime() + 5000,
        ) // Add 5 seconds
        const a_som_loi_new = 7
        const a_p_al_new = 12
        const b_gwl_class_new = "III"

        await addSoilAnalysis(
            fdm,
            principal_id,
            a_date_old,
            a_source,
            b_id,
            b_depth,
            b_sampling_date_new,
            {
                a_som_loi: a_som_loi_new,
                a_p_al: a_p_al_new,
                b_gwl_class: b_gwl_class_new,
            },
        )

        const currentData: CurrentSoilData = await getCurrentSoilData(
            fdm,
            principal_id,
            b_id,
        )
        expect(currentData.length).toBeGreaterThanOrEqual(3)

        const somLoiData = currentData.find(
            (item) => item.parameter === "a_som_loi",
        )
        expect(somLoiData?.value).toEqual(a_som_loi_new)
        expect(somLoiData?.b_sampling_date).toEqual(b_sampling_date_new)

        const pAlData = currentData.find((item) => item.parameter === "a_p_al")
        expect(pAlData?.value).toEqual(a_p_al_new)
        expect(pAlData?.b_sampling_date).toEqual(b_sampling_date_new)

        const gwlClassData = currentData.find(
            (item) => item.parameter === "b_gwl_class",
        )
        expect(gwlClassData?.value).toEqual(b_gwl_class_new)
        expect(gwlClassData?.b_sampling_date).toEqual(b_sampling_date_new)
    })

    it("should return empty array if no soil data is present", async () => {
        const currentData = await getCurrentSoilData(fdm, principal_id, b_id)
        expect(currentData.length).toEqual(0)
    })
})

describe("getSoilParametersDescription", () => {
    it("should return the correct soil parameter descriptions for NL-nl locale", () => {
        const descriptions = getSoilParametersDescription("NL-nl")
        expect(descriptions).toHaveLength(8)
        for (const description of descriptions) {
            expect(description).toHaveProperty("parameter")
            expect(description).toHaveProperty("unit")
            expect(description).toHaveProperty("name")
            expect(description).toHaveProperty("type")
            expect(description).toHaveProperty("description")
            if (description.type === "enum") {
                expect(description).toHaveProperty("options")
            }
        }
    })

    it("should throw an error for unsupported locales", () => {
        expect(() => getSoilParametersDescription("en-US")).toThrowError(
            "Unsupported locale",
        )
        expect(() => getSoilParametersDescription("de-DE")).toThrowError(
            "Unsupported locale",
        )
    })

    it("should return the correct soil parameter descriptions for default locale", () => {
        const descriptions = getSoilParametersDescription()
        expect(descriptions).toHaveLength(8)
        for (const description of descriptions) {
            expect(description).toHaveProperty("parameter")
            expect(description).toHaveProperty("unit")
            expect(description).toHaveProperty("name")
            expect(description).toHaveProperty("type")
            expect(description).toHaveProperty("description")
            if (description.type === "enum") {
                expect(description).toHaveProperty("options")
            }
        }
>>>>>>> a2eed53b
    })
})<|MERGE_RESOLUTION|>--- conflicted
+++ resolved
@@ -274,7 +274,6 @@
         expect(allAnalyses).toHaveLength(2)
     })
 
-<<<<<<< HEAD
     it("should get soil analyses within a timeframe", async () => {
         // Add soil analyses with different sampling dates
         await addSoilAnalysis(
@@ -415,7 +414,8 @@
         // Test with no timeframe
         const analyses6 = await getSoilAnalyses(fdm, principal_id, b_id)
         expect(analyses6).toHaveLength(4)
-=======
+    })
+
     it("should get current soil data", async () => {
         const a_date_old = new Date("2024-01-02T00:00:00Z")
         const a_source = "test source"
@@ -525,6 +525,5 @@
                 expect(description).toHaveProperty("options")
             }
         }
->>>>>>> a2eed53b
     })
 })