import { and, eq, inArray, isNotNull, isNull, or } from "drizzle-orm"
import type {
    Action,
    Permission,
    PrincipalId,
    Resource,
    ResourceBead,
    ResourceChain,
    ResourceId,
    Role,
} from "./authorization.d"
import * as schema from "./db/schema"
import * as authNSchema from "./db/schema-authn"
import * as authZSchema from "./db/schema-authz"
import { handleError } from "./error"
import type { FdmType } from "./fdm"
import { createId } from "./id"

export const resources: Resource[] = [
    "user",
    "organization",
    "farm",
    "field",
    "cultivation",
    "fertilizer_application",
    "soil_analysis",
    "harvesting",
] as const
export const roles: Role[] = ["owner", "advisor", "researcher"] as const
export const actions: Action[] = ["read", "write", "list", "share"] as const

export const permissions: Permission[] = [
    {
        resource: "farm",
        role: "owner",
        action: ["read", "write", "list", "share"],
    },
    {
        resource: "farm",
        role: "advisor",
        action: ["read", "write", "list"],
    },
    {
        resource: "farm",
        role: "researcher",
        action: ["read"],
    },
    {
        resource: "field",
        role: "owner",
        action: ["read", "write", "list", "share"],
    },
    {
        resource: "field",
        role: "advisor",
        action: ["read", "write", "list"],
    },
    {
        resource: "field",
        role: "researcher",
        action: ["read"],
    },
    {
        resource: "cultivation",
        role: "owner",
        action: ["read", "write", "list", "share"],
    },
    {
        resource: "cultivation",
        role: "advisor",
        action: ["read", "write", "list"],
    },
    {
        resource: "cultivation",
        role: "researcher",
        action: ["read"],
    },
    {
        resource: "harvesting",
        role: "owner",
        action: ["read", "write", "list", "share"],
    },
    {
        resource: "harvesting",
        role: "advisor",
        action: ["read", "write", "list"],
    },
    {
        resource: "harvesting",
        role: "researcher",
        action: ["read"],
    },
    {
        resource: "soil_analysis",
        role: "owner",
        action: ["read", "write", "list", "share"],
    },
    {
        resource: "soil_analysis",
        role: "advisor",
        action: ["read", "write", "list"],
    },
    {
        resource: "soil_analysis",
        role: "researcher",
        action: ["read"],
    },
    {
        resource: "fertilizer_application",
        role: "owner",
        action: ["read", "write", "list", "share"],
    },
    {
        resource: "fertilizer_application",
        role: "advisor",
        action: ["read", "write", "list"],
    },
    {
        resource: "fertilizer_application",
        role: "researcher",
        action: ["read"],
    },
    {
        resource: "user",
        role: "owner",
        action: ["read", "write", "list", "share"],
    },
    {
        resource: "organization",
        role: "owner",
        action: ["read", "write", "list", "share"],
    },
    {
        resource: "organization",
        role: "advisor",
        action: ["read"],
    },
]

/**
 * Checks whether the principal is authorized to perform an action on a resource.
 *
 * This function retrieves the valid roles for the specified action and resource, constructs the resource hierarchy,
 * and iterates through the chain to verify if any level grants the required permission for the principal(s). It records
 * the permission check details in the audit log and throws an error if the permission is denied.
 *
 * @param fdm The FDM instance providing the connection to the database. The instance can be created with {@link createFdmServer}.
 * @param resource - The type of resource being accessed.
 * @param action - The action the principal intends to perform.
 * @param resource_id - The unique identifier of the specific resource.
 * @param principal_id - The principal identifier(s); supports a single ID or an array.
 * @param origin - The source origin used for audit logging the permission check.
 * @returns Resolves to true if the principal is permitted to perform the action.
 *
 * @throws {Error} When the principal does not have the required permission.
 */
export async function checkPermission(
    fdm: FdmType,
    resource: Resource,
    action: Action,
    resource_id: string,
    principal_id: PrincipalId,
    origin: string,
) {
    const start = performance.now()
    try {
        const permission = await getPermission(
            fdm,
            resource,
            action,
            resource_id,
            principal_id,
        )

<<<<<<< HEAD
        const granting_resource = permission?.granting_resource ?? ""
        const granting_resource_id = permission?.granting_resource_id ?? ""
=======
        await fdm.transaction(async (tx: FdmType) => {
            for (const bead of chain) {
                const check = await tx
                    .select({
                        resource_id: authZSchema.role.resource_id,
                    })
                    .from(authZSchema.role)
                    .leftJoin(
                        authNSchema.member,
                        eq(
                            authZSchema.role.principal_id,
                            authNSchema.member.organizationId,
                        ),
                    )
                    .where(
                        and(
                            eq(authZSchema.role.resource, bead.resource),
                            eq(authZSchema.role.resource_id, bead.resource_id),
                            or(
                                inArray(
                                    authZSchema.role.principal_id,
                                    principal_ids,
                                ),
                                and(
                                    isNotNull(authNSchema.member.userId),
                                    inArray(
                                        authNSchema.member.userId,
                                        principal_ids,
                                    ),
                                ),
                            ),
                            inArray(authZSchema.role.role, roles),
                            isNull(authZSchema.role.deleted),
                        ),
                    )
                    .limit(1)

                if (check.length > 0) {
                    isAllowed = true
                    granting_resource = bead.resource
                    granting_resource_id = bead.resource_id
                    break
                }
            }
        })
>>>>>>> 114afbaf

        // Store check in audit
        await fdm.insert(authZSchema.audit).values({
            audit_id: createId(),
            audit_origin: origin,
            principal_id: principal_id,
            target_resource: resource,
            target_resource_id: resource_id,
            granting_resource: granting_resource,
            granting_resource_id: granting_resource_id,
            action: action,
            allowed: !!permission,
            duration: Math.round(performance.now() - start),
        })

        if (!permission) {
            throw new Error("Permission denied")
        }

        return !!permission
    } catch (err) {
        let message = "Exception for checkPermission"
        if (err instanceof Error && err.message === "Permission denied") {
            message =
                "Principal does not have permission to perform this action"
        }
        throw handleError(err, message, {
            resource: resource,
            action: action,
            resource_id: resource_id,
            principal_id: principal_id,
        })
    }
}

/**
 * Returns whether the principal has permission to perform the action in the given resource.
 *
 * If an action is actually going to be taken based on the result, you should use `checkPermission` instead.
 *
 * @param fdm The FDM instance providing the connection to the database. The instance can be created with {@link createFdmServer}.
 * @param resource - The type of resource being accessed.
 * @param action - The action the principal intends to perform.
 * @param resource_id - The unique identifier of the specific resource.
 * @param principal_id - The principal identifier(s); supports a single ID or an array.
 * @param options - Options to customize the behavior
 * @returns Resolves to true if the principal is permitted to perform the action. Returns undefined in case of error.
 */
export async function hasPermission(
    fdm: FdmType,
    resource: Resource,
    action: Action,
    resource_id: string,
    principal_id: PrincipalId,
    options?: {
        /** The value to return in case of error. Omit if you would like the return promise to be rejected instead. */
        fallback?: boolean
    },
) {
    try {
        return !!(await getPermission(
            fdm,
            resource,
            action,
            resource_id,
            principal_id,
        ))
    } catch (err) {
        if (options && typeof options.fallback !== "undefined") {
            return options.fallback
        }
        const message = "Exception for hasPermission"
        throw handleError(err, message, {
            resource: resource,
            action: action,
            resource_id: resource_id,
            principal_id: principal_id,
        })
    }
}

/**
 * Gets the granting resource type and ID if the principal has permission to perform the action in the given resource.
 *
 * @param fdm The FDM instance providing the connection to the database. The instance can be created with {@link createFdmServer}.
 * @param resource - The type of resource being accessed.
 * @param action - The action the principal intends to perform.
 * @param resource_id - The unique identifier of the specific resource.
 * @param principal_id - The principal identifier(s); supports a single ID or an array.
 * @returns `granting_resource` is the resource type, `granting_resource_id` is the id of the specific granting resource.
 * `null` is returned if the principal does not have the permission.
 */
async function getPermission(
    fdm: FdmType,
    resource: Resource,
    action: Action,
    resource_id: string,
    principal_id: PrincipalId,
): Promise<{
    granting_resource: string
    granting_resource_id: string
} | null> {
    let isAllowed = false
    let granting_resource = ""
    let granting_resource_id = ""
    const roles = getRolesForAction(action, resource)
    const chain = await getResourceChain(fdm, resource, resource_id)

    // Convert principal_id to array
    const principal_ids = Array.isArray(principal_id)
        ? principal_id
        : [principal_id]

    await fdm.transaction(async (tx: FdmType) => {
        for (const bead of chain) {
            const check = await tx
                .select({
                    resource_id: authZSchema.role.resource_id,
                })
                .from(authZSchema.role)
                .where(
                    and(
                        eq(authZSchema.role.resource, bead.resource),
                        eq(authZSchema.role.resource_id, bead.resource_id),
                        inArray(authZSchema.role.principal_id, principal_ids),
                        inArray(authZSchema.role.role, roles),
                        isNull(authZSchema.role.deleted),
                    ),
                )
                .limit(1)

            if (check.length > 0) {
                isAllowed = true
                granting_resource = bead.resource
                granting_resource_id = bead.resource_id
                break
            }
        }
    })

    return isAllowed ? { granting_resource, granting_resource_id } : null
}

/**
 * Retrieves a list of roles a principal has for a specific resource.
 *
 * This function queries the database to find all roles that a principal has been granted for the given resource.
 * It returns an array of role strings.
 *
 * When the principal id is for an user, it can get any of the user's roles derived through their organizations.
 *
 * CAUTION: This function does not return roles inherited from related resources yet.
 *
 * @param fdm - The FDM instance providing the connection to the database.
 * @param resource - The type of the resource to query for the principal's roles.
 * @param resource_id - The identifier of the specific resource instance.
 * @param principal_id - The identifier of the principal.
 *   If an user id is supplied, the function can also retrieve roles for the user's organizations.
 * @returns A promise that resolves to an array of roles (strings) that the principal has for the given resource.
 *   Returns an empty array if the principal has no roles for the resource.
 * @throws {Error} If the resource type is invalid or if the database operation fails.
 */
export async function getRolesOfPrincipalForResource(
    fdm: FdmType,
    resource: Resource,
    resource_id: ResourceId,
    principal_id: PrincipalId,
): Promise<Role[]> {
    try {
        return await fdm.transaction(async (tx: FdmType) => {
            // Validate input
            if (!resources.includes(resource)) {
                throw new Error("Invalid resource")
            }

            // Convert principal_id to array
            const principal_ids = Array.isArray(principal_id)
                ? principal_id
                : [principal_id]

            const result = await tx
                .select({
                    role: authZSchema.role.role,
                })
                .from(authZSchema.role)
                .leftJoin(
                    authNSchema.member,
                    eq(
                        authZSchema.role.principal_id,
                        authNSchema.member.organizationId,
                    ),
                )
                .where(
                    and(
                        eq(authZSchema.role.resource, resource),
                        eq(authZSchema.role.resource_id, resource_id),
                        or(
                            inArray(
                                authZSchema.role.principal_id,
                                principal_ids,
                            ),
                            and(
                                isNotNull(authNSchema.member.userId),
                                inArray(
                                    authNSchema.member.userId,
                                    principal_ids,
                                ),
                            ),
                        ),
                        isNull(authZSchema.role.deleted),
                    ),
                )

            const roles = result.map((item: { role: string }) => item.role)

            // Make sure no duplicate roles are present
            return [...new Set(roles)]
        })
    } catch (err) {
        throw handleError(err, "Exception for getRolesOfPrincipalForResource", {
            resource: resource,
            resource_id: resource_id,
            principal_id: principal_id,
        })
    }
}

/**
 * Grants a specified role to a principal for a given resource.
 *
 * This function validates that the provided resource and role are allowed. It then generates a unique role identifier and
 * inserts a new role record into the database within a transaction. If the resource or role is invalid, or if the database
 * operation fails, an error is thrown.
 *
 * @param fdm The FDM instance providing the connection to the database. The instance can be created with {@link createFdmServer}.
 * @param resource - The target resource type for which the role is being assigned.
 * @param role - The role to be granted.
 * @param resource_id - The identifier of the resource.
 * @param target_id - The identifier of the principal receiving the role.
 *
 * @throws {Error} If the specified resource or role is invalid or if the database transaction fails.
 */
export async function grantRole(
    fdm: FdmType,
    resource: Resource,
    role: Role,
    resource_id: ResourceId,
    target_id: string,
): Promise<void> {
    try {
        return await fdm.transaction(async (tx: FdmType) => {
            // Validate input
            if (!resources.includes(resource)) {
                throw new Error("Invalid resource")
            }
            if (!roles.includes(role)) {
                throw new Error("Invalid role")
            }

            // Check if principal has already a role on this resource
            const existingRole = await tx
                .select({
                    role_id: authZSchema.role.role_id,
                })
                .from(authZSchema.role)
                .where(
                    and(
                        eq(authZSchema.role.resource, resource),
                        eq(authZSchema.role.resource_id, resource_id),
                        eq(authZSchema.role.principal_id, target_id),
                        isNull(authZSchema.role.deleted),
                    ),
                )
                .limit(1)

            if (existingRole.length > 0) {
                throw new Error("Principal already has a role on this resource")
            }

            const role_id = createId()
            const roleData = {
                role_id: role_id,
                resource: resource,
                resource_id: resource_id,
                principal_id: target_id,
                role: role,
            }
            await tx.insert(authZSchema.role).values(roleData)
        })
    } catch (err) {
        throw handleError(err, "Exception for grantRole", {
            resource: resource,
            role: role,
            resource_id: resource_id,
            target_id: target_id,
        })
    }
}

/**
 * Revokes the principal from a specified resource.
 *
 * This function revokes the role of a principal by marking the corresponding record as deleted in the database. It validates
 * that the provided resource is valid, and executes the update within a transaction. If the input
 * values are invalid or if the operation fails, an error is thrown.
 *
 * @param fdm The FDM instance providing the connection to the database. The instance can be created with {@link createFdmServer}.
 * @param resource - The type of the resource from which the role should be revoked.
 * @param resource_id - The identifier of the resource instance.
 * @param target_id - The identifier of the principal whose role is being revoked.
 *
 * @throws {Error} If the resource is invalid, or if the revocation operation fails.
 */
export async function revokePrincipal(
    fdm: FdmType,
    resource: Resource,
    resource_id: ResourceId,
    target_id: string,
): Promise<void> {
    try {
        return await fdm.transaction(async (tx: FdmType) => {
            // Validate input
            if (!resources.includes(resource)) {
                throw new Error("Invalid resource")
            }

            // Revoke the role
            await tx
                .update(authZSchema.role)
                .set({ deleted: new Date() })
                .where(
                    and(
                        eq(authZSchema.role.resource, resource),
                        eq(authZSchema.role.resource_id, resource_id),
                        eq(authZSchema.role.principal_id, target_id),
                        isNull(authZSchema.role.deleted),
                    ),
                )
        })
    } catch (err) {
        throw handleError(err, "Exception for revokePrincipal", {
            resource: resource,
            resource_id: resource_id,
            principal_id: target_id,
        })
    }
}

/**
 * Updates the role of a principal for a specific resource.
 *
 * This function revokes the existing role of the principal on the resource and then grants a new role. It first validates
 * that the provided resource and role are valid. Both the revocation and granting operations are performed within a single
 * transaction to maintain database consistency.
 *
 * @param fdm - The FDM instance providing the connection to the database. The instance can be created with {@link createFdmServer}.
 * @param resource - The type of the resource for which the role should be updated.
 * @param role - The new role to assign.
 * @param resource_id - The identifier of the specific resource.
 * @param target_id - The identifier of the principal whose role is being updated.
 * @returns A promise that resolves when the role has been updated
 * @throws {Error} If the specified resource or role is invalid or if the database transaction fails.
 *
 * @example
 * ```typescript
 * // Example usage of updateRole
 * await updateRole(fdm, "farm", "advisor", "farm123", "user456");
 * ```
 */
export async function updateRole(
    fdm: FdmType,
    resource: Resource,
    role: Role,
    resource_id: ResourceId,
    target_id: string,
): Promise<string> {
    try {
        return await fdm.transaction(async (tx: FdmType) => {
            // Validate input
            if (!resources.includes(resource)) {
                throw new Error("Invalid resource")
            }
            if (!roles.includes(role)) {
                throw new Error("Invalid role")
            }

            // Revoke the current role
            await tx
                .update(authZSchema.role)
                .set({ deleted: new Date() })
                .where(
                    and(
                        eq(authZSchema.role.resource, resource),
                        eq(authZSchema.role.resource_id, resource_id),
                        eq(authZSchema.role.principal_id, target_id),
                        isNull(authZSchema.role.deleted),
                    ),
                )

            // Grant the new role
            const role_id = createId()
            const roleData = {
                role_id: role_id,
                resource: resource,
                resource_id: resource_id,
                principal_id: target_id,
                role: role,
            }
            await tx.insert(authZSchema.role).values(roleData)
        })
    } catch (err) {
        throw handleError(err, "Exception for updateRole", {
            resource: resource,
            role: role,
            resource_id: resource_id,
            target_id: target_id,
        })
    }
}

/**
 * Retrieves a list of resource IDs accessible by a principal for a specified action.
 *
 * This function validates the provided resource and action, retrieves the roles allowed
 * for the action on the resource, and queries the authorization schema to fetch matching
 * resource IDs. The principal identifier is normalized to an array, ensuring multiple
 * identifiers are handled consistently.
 *
 * @param fdm The FDM instance providing the connection to the database. The instance can be created with {@link createFdmServer}.
 * @param resource - The type of resource to check access for.
 * @param action - The action based on which access permissions are determined.
 * @param principal_id - The principal's identifier or an array of identifiers.
 * @returns A promise that resolves to an array of resource IDs that the principal can access.
 * @throws {Error} If the resource or action is invalid or if the database query fails.
 */
export async function listResources(
    fdm: FdmType,
    resource: Resource,
    action: Action,
    principal_id: PrincipalId,
): Promise<string[]> {
    try {
        // Get the roles for the action
        const roles = getRolesForAction(action, resource)

        // Convert principal_id to array
        const principal_ids = Array.isArray(principal_id)
            ? principal_id
            : [principal_id]

        // Query the resources available
        const result = await fdm.transaction(async (tx: FdmType) => {
            // Validate input
            if (!resources.includes(resource)) {
                throw new Error("Invalid resource")
            }
            if (!actions.includes(action)) {
                throw new Error("Invalid action")
            }

            return await tx
                .selectDistinct({
                    resource_id: authZSchema.role.resource_id,
                })
                .from(authZSchema.role)
                .leftJoin(
                    authNSchema.member,
                    eq(
                        authZSchema.role.principal_id,
                        authNSchema.member.organizationId,
                    ),
                )
                .where(
                    and(
                        eq(authZSchema.role.resource, resource),
                        or(
                            inArray(
                                authZSchema.role.principal_id,
                                principal_ids,
                            ),
                            and(
                                isNotNull(authNSchema.member.userId),
                                inArray(
                                    authNSchema.member.userId,
                                    principal_ids,
                                ),
                            ),
                        ),
                        inArray(authZSchema.role.role, roles),
                        isNull(authZSchema.role.deleted),
                    ),
                )
        })
        return result.map(
            (resource: { resource_id: string }) => resource.resource_id,
        )
    } catch (err) {
        throw handleError(err, "Exception for listing resources", {
            resource: resource,
            action: action,
            principal_id: principal_id,
        })
    }
}

/**
 * Retrieves a list of principals associated with a specific resource along with their roles.
 *
 * This function queries the database to find all principals that have been granted
 * any role on the given resource. It returns an array of objects, each containing the
 * principal's identifier and the role they possess for that resource.
 *
 * @param fdm - The FDM instance providing the connection to the database. The instance can be created with {@link createFdmServer}.
 * @param resource - The type of the resource to query for associated principals.
 * @param resource_id - The identifier of the specific resource instance.
 * @returns A promise that resolves to an array of objects, each with `principal_id` and `role` properties.
 *   Returns an empty array if no principals are associated with the resource.
 *
 * @throws {Error} If the resource type is invalid or if the database operation fails.
 *
 * @example
 * ```typescript
 * // Example usage to list principals for a specific farm
 * const principals = await listPrincipalsForResource(fdm, "farm", "farm123");
 * if (principals.length > 0) {
 *   console.log("Principals associated with farm123:", principals);
 *   principals.forEach((principal) => {
 *     console.log(`- Principal ID: ${principal.principal_id}, Role: ${principal.role}`);
 *   });
 * } else {
 *   console.log("No principals associated with farm123.");
 * }
 * ```
 */
export async function listPrincipalsForResource(
    fdm: FdmType,
    resource: Resource,
    resource_id: ResourceId,
): Promise<
    {
        principal_id: string
        role: string
    }[]
> {
    try {
        return await fdm.transaction(async (tx: FdmType) => {
            // Validate input
            if (!resources.includes(resource)) {
                throw new Error("Invalid resource")
            }

            return await tx
                .select({
                    principal_id: authZSchema.role.principal_id,
                    role: authZSchema.role.role,
                })
                .from(authZSchema.role)
                .where(
                    and(
                        eq(authZSchema.role.resource, resource),
                        eq(authZSchema.role.resource_id, resource_id),
                        isNull(authZSchema.role.deleted),
                    ),
                )
        })
    } catch (err) {
        throw handleError(err, "Exception for listPrincipalsForResource", {
            resource: resource,
            resource_id: resource_id,
        })
    }
}

/**
 * Retrieves the roles authorized to perform a specific action on a given resource.
 *
 * This function filters the global permissions array for entries that match the specified
 * resource and include the provided action. It then extracts and returns a flattened list of roles
 * from the matching permission entries.
 *
 * @param action - The action to check permissions for.
 * @param resource - The resource associated with the action.
 * @returns An array of roles permitted to perform the specified action on the resource.
 */
function getRolesForAction(action: Action, resource: Resource): Role[] {
    const roles = permissions.filter((permission) => {
        return (
            permission.resource === resource &&
            permission.action.includes(action)
        )
    })

    const rolesFlat = roles.flatMap((role) => {
        return role.role
    })

    return rolesFlat
}

/**
 * Constructs a sorted chain of related resources for a provided resource type and identifier.
 *
 * This function retrieves and assembles linked resource information from the database based on the resource type.
 * For supported resource types ("farm", "field", "cultivation", "soil_analysis", "harvesting", "fertilizer_application"),
 * it gathers associated resource identifiers and orders them following the sequence:
 * "farm", "field", "cultivation", "harvesting", "fertilizer_application", "soil_analysis". If the resource is not found,
 * an empty array is returned.
 *
 * @param fdm The FDM instance providing the connection to the database. The instance can be created with {@link createFdmServer}.
 * @param resource - The type of the resource for which to construct the chain.
 * @param resource_id - The identifier of the resource.
 * @returns A promise that resolves to an array representing the ordered chain of resource beads.
 *
 * @throws {Error} If the resource type is not recognized or if a database error occurs.
 */
async function getResourceChain(
    fdm: FdmType,
    resource: Resource,
    resource_id: ResourceId,
): Promise<ResourceChain> {
    try {
        const chainOrder = [
            "farm",
            "field",
            "cultivation",
            "harvesting",
            "fertilizer_application",
            "soil_analysis",
        ]
        const chain: ResourceBead[] = []
        if (resource === "farm") {
            const bead: ResourceBead = {
                resource: "farm",
                resource_id: resource_id,
            }
            chain.push(bead)
        } else if (resource === "field") {
            const result = await fdm
                .select({
                    farm: schema.fieldAcquiring.b_id_farm,
                    field: schema.fieldAcquiring.b_id,
                })
                .from(schema.fieldAcquiring)
                .where(eq(schema.fieldAcquiring.b_id, resource_id))
                .limit(1)
            if (result.length === 0) {
                // Resource not found, return empty chain
                return []
            }
            const beads = Object.keys(result[0]).map((x) => {
                return {
                    resource: x as Resource,
                    resource_id: result[0][x],
                }
            })
            chain.push(...beads)
        } else if (resource === "cultivation") {
            const result = await fdm
                .select({
                    farm: schema.fieldAcquiring.b_id_farm,
                    field: schema.cultivationStarting.b_id,
                    cultivation: schema.cultivations.b_lu,
                })
                .from(schema.cultivations)
                .leftJoin(
                    schema.cultivationStarting,
                    eq(
                        schema.cultivations.b_lu,
                        schema.cultivationStarting.b_lu,
                    ),
                )
                .leftJoin(
                    schema.fields,
                    eq(schema.cultivationStarting.b_id, schema.fields.b_id),
                )
                .leftJoin(
                    schema.fieldAcquiring,
                    eq(schema.fields.b_id, schema.fieldAcquiring.b_id),
                )
                .where(eq(schema.cultivations.b_lu, resource_id))
                .limit(1)
            if (result.length === 0) {
                // Resource not found, return empty chain
                return []
            }
            const beads = Object.keys(result[0]).map((x) => {
                return {
                    resource: x as Resource,
                    resource_id: result[0][x],
                }
            })
            chain.push(...beads)
        } else if (resource === "harvesting") {
            const result = await fdm
                .select({
                    farm: schema.fieldAcquiring.b_id_farm,
                    field: schema.cultivationStarting.b_id,
                    cultivation: schema.cultivationHarvesting.b_lu,
                    harvesting: schema.cultivationHarvesting.b_id_harvesting,
                })
                .from(schema.cultivationHarvesting)
                .leftJoin(
                    schema.cultivations,
                    eq(
                        schema.cultivationHarvesting.b_lu,
                        schema.cultivations.b_lu,
                    ),
                )
                .leftJoin(
                    schema.cultivationStarting,
                    eq(
                        schema.cultivations.b_lu,
                        schema.cultivationStarting.b_lu,
                    ),
                )
                .leftJoin(
                    schema.fields,
                    eq(schema.cultivationStarting.b_id, schema.fields.b_id),
                )
                .leftJoin(
                    schema.fieldAcquiring,
                    eq(schema.fields.b_id, schema.fieldAcquiring.b_id),
                )
                .where(
                    eq(
                        schema.cultivationHarvesting.b_id_harvesting,
                        resource_id,
                    ),
                )
                .limit(1)
            if (result.length === 0) {
                // Resource not found, return empty chain
                return []
            }
            const beads = Object.keys(result[0]).map((x) => {
                return {
                    resource: x as Resource,
                    resource_id: result[0][x],
                }
            })
            chain.push(...beads)
        } else if (resource === "fertilizer_application") {
            const result = await fdm
                .select({
                    farm: schema.fieldAcquiring.b_id_farm,
                    field: schema.fertilizerApplication.b_id,
                    fertilizer_application:
                        schema.fertilizerApplication.p_app_id,
                })
                .from(schema.fertilizerApplication)
                .leftJoin(
                    schema.fields,
                    eq(schema.fertilizerApplication.b_id, schema.fields.b_id),
                )
                .leftJoin(
                    schema.fieldAcquiring,
                    eq(schema.fields.b_id, schema.fieldAcquiring.b_id),
                )
                .where(eq(schema.fertilizerApplication.p_app_id, resource_id))
                .limit(1)
            if (result.length === 0) {
                // Resource not found, return empty chain
                return []
            }
            const beads = Object.keys(result[0]).map((x) => {
                return {
                    resource: x as Resource,
                    resource_id: result[0][x],
                }
            })
            chain.push(...beads)
        } else if (resource === "soil_analysis") {
            const result = await fdm
                .select({
                    farm: schema.fieldAcquiring.b_id_farm,
                    field: schema.soilSampling.b_id,
                    soil_analysis: schema.soilAnalysis.a_id,
                })
                .from(schema.soilAnalysis)
                .leftJoin(
                    schema.soilSampling,
                    eq(schema.soilAnalysis.a_id, schema.soilSampling.a_id),
                )
                .leftJoin(
                    schema.fields,
                    eq(schema.soilSampling.b_id, schema.fields.b_id),
                )
                .leftJoin(
                    schema.fieldAcquiring,
                    eq(schema.fields.b_id, schema.fieldAcquiring.b_id),
                )
                .where(eq(schema.soilAnalysis.a_id, resource_id))
                .limit(1)
            if (result.length === 0) {
                // Resource not found, return empty chain
                return []
            }
            const beads = Object.keys(result[0]).map((x) => {
                return {
                    resource: x as Resource,
                    resource_id: result[0][x],
                }
            })
            chain.push(...beads)
        } else {
            throw new Error("Resource is not known")
        }

        // Order the chain by the chainOrder
        chain.sort((a, b) => {
            const indexA = chainOrder.indexOf(a.resource)
            const indexB = chainOrder.indexOf(b.resource)
            return indexA - indexB
        })

        return chain
    } catch (err) {
        throw handleError(err, "Exception for getting resource chain", {
            resource: resource,
            resource_id: resource_id,
        })
    }
}<|MERGE_RESOLUTION|>--- conflicted
+++ resolved
@@ -172,56 +172,8 @@
             principal_id,
         )
 
-<<<<<<< HEAD
         const granting_resource = permission?.granting_resource ?? ""
         const granting_resource_id = permission?.granting_resource_id ?? ""
-=======
-        await fdm.transaction(async (tx: FdmType) => {
-            for (const bead of chain) {
-                const check = await tx
-                    .select({
-                        resource_id: authZSchema.role.resource_id,
-                    })
-                    .from(authZSchema.role)
-                    .leftJoin(
-                        authNSchema.member,
-                        eq(
-                            authZSchema.role.principal_id,
-                            authNSchema.member.organizationId,
-                        ),
-                    )
-                    .where(
-                        and(
-                            eq(authZSchema.role.resource, bead.resource),
-                            eq(authZSchema.role.resource_id, bead.resource_id),
-                            or(
-                                inArray(
-                                    authZSchema.role.principal_id,
-                                    principal_ids,
-                                ),
-                                and(
-                                    isNotNull(authNSchema.member.userId),
-                                    inArray(
-                                        authNSchema.member.userId,
-                                        principal_ids,
-                                    ),
-                                ),
-                            ),
-                            inArray(authZSchema.role.role, roles),
-                            isNull(authZSchema.role.deleted),
-                        ),
-                    )
-                    .limit(1)
-
-                if (check.length > 0) {
-                    isAllowed = true
-                    granting_resource = bead.resource
-                    granting_resource_id = bead.resource_id
-                    break
-                }
-            }
-        })
->>>>>>> 114afbaf
 
         // Store check in audit
         await fdm.insert(authZSchema.audit).values({
@@ -342,11 +294,30 @@
                     resource_id: authZSchema.role.resource_id,
                 })
                 .from(authZSchema.role)
+                .leftJoin(
+                    authNSchema.member,
+                    eq(
+                        authZSchema.role.principal_id,
+                        authNSchema.member.organizationId,
+                    ),
+                )
                 .where(
                     and(
                         eq(authZSchema.role.resource, bead.resource),
                         eq(authZSchema.role.resource_id, bead.resource_id),
-                        inArray(authZSchema.role.principal_id, principal_ids),
+                        or(
+                            inArray(
+                                authZSchema.role.principal_id,
+                                principal_ids,
+                            ),
+                            and(
+                                isNotNull(authNSchema.member.userId),
+                                inArray(
+                                    authNSchema.member.userId,
+                                    principal_ids,
+                                ),
+                            ),
+                        ),
                         inArray(authZSchema.role.role, roles),
                         isNull(authZSchema.role.deleted),
                     ),
