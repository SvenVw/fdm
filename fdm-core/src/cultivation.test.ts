--- conflicted
+++ resolved
@@ -529,11 +529,8 @@
         let b_lu_catalogue: string
         let p_id: string
         let b_lu_source: string
-<<<<<<< HEAD
         let p_source: string
         let principal_id: string
-=======
->>>>>>> 41b720cd
 
         beforeEach(async () => {
             const host = inject("host")
