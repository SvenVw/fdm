<<<<<<< HEAD
import { and, desc, eq, gte, lte, type SQL } from "drizzle-orm"
=======
import { desc, eq, sql } from "drizzle-orm"
>>>>>>> a2eed53b
import { checkPermission } from "./authorization"
import type { PrincipalId } from "./authorization.d"
import * as schema from "./db/schema"
import { handleError } from "./error"
import type { FdmType } from "./fdm"
import { createId } from "./id"
<<<<<<< HEAD
import type { getSoilAnalysisType } from "./soil.d"
import type { Timeframe } from "./timeframe"
=======
import type {
    CurrentSoilData,
    getSoilAnalysisType,
    SoilParameterDescription,
    SoilParameters,
} from "./soil.d"
>>>>>>> a2eed53b

/**
 * Adds a new soil analysis record along with its soil sampling details.
 *
 * This function verifies that the principal has write access to the specified field, then creates new entries
 * in the soil analysis and soil sampling tables within a database transaction. The ID of the newly created soil
 * analysis record is returned.
 *
 * @param fdm The FDM instance providing the connection to the database. The instance can be created with {@link createFdmServer}.
 * @param principal_id - The identifier of the principal performing the operation.
 * @param a_date - The date when the soil analysis was performed.
 * @param a_source - The source of the soil analysis data.
 * @param b_id - The identifier of the field where the soil sample was collected.
 * @param b_depth - The depth at which the soil sample was taken.
 * @param b_sampling_date - The date when the soil sample was collected.
 * @param soilAnalysisData - Optional additional data for the soil analysis (e.g., pH, nutrient levels).
 * @returns The ID of the newly added soil analysis record.
 * @throws {Error} If the database transaction fails.
 */
export async function addSoilAnalysis(
    fdm: FdmType,
    principal_id: PrincipalId,
    a_date: schema.soilAnalysisTypeInsert["a_date"],
    a_source: schema.soilAnalysisTypeInsert["a_source"],
    b_id: schema.soilSamplingTypeInsert["b_id"],
    b_depth: schema.soilSamplingTypeInsert["b_depth"],
    b_sampling_date: schema.soilSamplingTypeInsert["b_sampling_date"],
    // b_sampling_geometry: schema.soilSamplingTypeInsert['b_sampling_geometry'],
    soilAnalysisData?: Partial<schema.soilAnalysisTypeInsert>,
): Promise<schema.soilAnalysisTypeSelect["a_id"]> {
    try {
        await checkPermission(
            fdm,
            "field",
            "write",
            b_id,
            principal_id,
            "addSoilAnalysis",
        )

        return await fdm.transaction(async (tx: FdmType) => {
            const a_id = createId()
            const b_id_sampling = createId()

            // Insert soil analysis data
            await tx.insert(schema.soilAnalysis).values({
                a_id: a_id,
                a_date: a_date,
                a_source: a_source,
                ...soilAnalysisData,
            })

            // Insert soil sampling data
            await tx.insert(schema.soilSampling).values({
                b_id_sampling: b_id_sampling,
                b_id: b_id,
                a_id: a_id,
                b_depth: b_depth,
                b_sampling_date: b_sampling_date,
                // b_sampling_geometry: b_sampling_geometry,
            })

            return a_id
        })
    } catch (err) {
        throw handleError(err, "Exception for addSoilAnalysis", {
            a_date,
            a_source,
            b_id,
            b_depth,
            b_sampling_date,
            // b_sampling_geometry
        })
    }
}

/**
 * Updates an existing soil analysis record and the related soil sampling timestamp.
 *
 * This function first verifies whether the principal has write permission for the specified soil
 * analysis record. It then executes a transaction to update the soil analysis entry with the provided
 * changes and refreshes the corresponding soil sampling record's update timestamp.
 *
 * @param fdm The FDM instance providing the connection to the database. The instance can be created with {@link createFdmServer}.
 * @param principal_id - Identifier of the principal performing the update.
 * @param a_id - The unique identifier of the soil analysis record to update.
 * @param soilAnalysisData - Object containing the fields to update; supports partial updates.
 * @throws {Error} If the database transaction fails or the permission check does not pass.
 */
export async function updateSoilAnalysis(
    fdm: FdmType,
    principal_id: PrincipalId,
    a_id: schema.soilAnalysisTypeSelect["a_id"],
    soilAnalysisData: Partial<schema.soilAnalysisTypeInsert>,
): Promise<void> {
    try {
        await checkPermission(
            fdm,
            "soil_analysis",
            "write",
            a_id,
            principal_id,
            "updateSoilAnalysis",
        )

        return await fdm.transaction(async (tx: FdmType) => {
            const updated = new Date()

            await tx
                .update(schema.soilAnalysis)
                .set({ updated: updated, ...soilAnalysisData })
                .where(eq(schema.soilAnalysis.a_id, a_id))

            await tx
                .update(schema.soilSampling)
                .set({ updated: updated })
                .where(eq(schema.soilSampling.a_id, a_id))
        })
    } catch (err) {
        throw handleError(err, "Exception for updateSoilAnalysis", {
            a_id,
            ...soilAnalysisData,
        })
    }
}

/**
 * Removes a soil analysis record and its associated sampling data.
 *
 * Verifies that the principal has write permissions, then executes a transaction to delete
 * the corresponding entries from both the soil sampling and soil analysis tables.
 *
 * @param fdm The FDM instance providing the connection to the database. The instance can be created with {@link createFdmServer}.
 * @param principal_id - The ID of the principal performing the removal.
 * @param a_id - The ID of the soil analysis record to remove.
 *
 * @throws {Error} If the operation fails due to permission issues or database errors.
 */
export async function removeSoilAnalysis(
    fdm: FdmType,
    principal_id: PrincipalId,
    a_id: schema.soilAnalysisTypeSelect["a_id"],
): Promise<void> {
    try {
        await checkPermission(
            fdm,
            "soil_analysis",
            "write",
            a_id,
            principal_id,
            "removeSoilAnalysis",
        )
        return await fdm.transaction(async (tx: FdmType) => {
            await tx
                .delete(schema.soilSampling)
                .where(eq(schema.soilSampling.a_id, a_id))

            await tx
                .delete(schema.soilAnalysis)
                .where(eq(schema.soilAnalysis.a_id, a_id))
        })
    } catch (err) {
        throw handleError(err, "Exception for removeSoilAnalysis", { a_id })
    }
}

/**
 * Retrieves the soil analysis record for a specified analysis.
 *
 * This function validates that the requesting principal has the necessary read permissions for the soil analysis before querying for soil analysis data based on the id.
 *
 * @param fdm The FDM instance providing the connection to the database. The instance can be created with {@link createFdmServer}.
 * @param principal_id - The unique ID of the principal requesting the soil analysis.
 * @param a_id - The identifier of the analysis.
 * @returns The soil analysis record for the field
 * @throws {Error} If an error occurs during permission verification or data retrieval.
 */
export async function getSoilAnalysis(
    fdm: FdmType,
    principal_id: PrincipalId,
    a_id: schema.soilAnalysisTypeSelect["a_id"],
): Promise<getSoilAnalysisType> {
    try {
        await checkPermission(
            fdm,
            "soil_analysis",
            "read",
            a_id,
            principal_id,
            "getSoilAnalysis",
        )
        const soilAnalysis = await fdm
            .select({
                a_id: schema.soilAnalysis.a_id,
                a_date: schema.soilAnalysis.a_date,
                a_source: schema.soilAnalysis.a_source,
                a_p_al: schema.soilAnalysis.a_p_al,
                a_p_cc: schema.soilAnalysis.a_p_cc,
                a_som_loi: schema.soilAnalysis.a_som_loi,
                b_gwl_class: schema.soilAnalysis.b_gwl_class,
                b_soiltype_agr: schema.soilAnalysis.b_soiltype_agr,
                b_id_sampling: schema.soilSampling.b_id_sampling,
                b_depth: schema.soilSampling.b_depth,
                b_sampling_date: schema.soilSampling.b_sampling_date,
                // b_sampling_geometry: schema.soilSampling.b_sampling_geometry,
            })
            .from(schema.soilAnalysis)
            .leftJoin(
                schema.soilSampling,
                eq(schema.soilAnalysis.a_id, schema.soilSampling.a_id),
            )
            .where(eq(schema.soilAnalysis.a_id, a_id))

        return soilAnalysis[0] || null
    } catch (err) {
        throw handleError(err, "Exception for getSoilAnalysis", { a_id })
    }
}

/**
 * Retrieves all soil analysis records for a specified field, sorted by sampling date in descending order.
 *
 * @param fdm The FDM instance providing the connection to the database. The instance can be created with {@link createFdmServer}.
 * @param principal_id - The identifier of the principal requesting the data.
 * @param b_id - The identifier of the field.
 * @param timeframe - Optional timeframe to filter the soil analyses.
 * @returns An array of soil analysis records with corresponding soil sampling details. Returns an empty array if no records are found.
 *
 * @throws {Error} If the principal lacks read permissions for the field or if the database query fails.
 */
export async function getSoilAnalyses(
    fdm: FdmType,
    principal_id: PrincipalId,
    b_id: schema.soilSamplingTypeSelect["b_id"],
    timeframe?: Timeframe,
): Promise<getSoilAnalysisType[]> {
    try {
        await checkPermission(
            fdm,
            "field",
            "read",
            b_id,
            principal_id,
            "getSoilAnalyses",
        )

        let whereClause: SQL | undefined = undefined
        if (timeframe?.start && timeframe.end) {
            whereClause = and(
                eq(schema.soilSampling.b_id, b_id),
                gte(schema.soilSampling.b_sampling_date, timeframe.start),
                lte(schema.soilSampling.b_sampling_date, timeframe.end),
            )
        } else if (timeframe?.start) {
            whereClause = and(
                eq(schema.soilSampling.b_id, b_id),
                gte(schema.soilSampling.b_sampling_date, timeframe.start),
            )
        } else if (timeframe?.end) {
            whereClause = and(
                eq(schema.soilSampling.b_id, b_id),
                lte(schema.soilSampling.b_sampling_date, timeframe.end),
            )
        } else {
            whereClause = eq(schema.soilSampling.b_id, b_id)
        }

        const soilAnalyses = await fdm
            .select({
                a_id: schema.soilAnalysis.a_id,
                a_date: schema.soilAnalysis.a_date,
                a_source: schema.soilAnalysis.a_source,
                a_p_al: schema.soilAnalysis.a_p_al,
                a_p_cc: schema.soilAnalysis.a_p_cc,
                a_som_loi: schema.soilAnalysis.a_som_loi,
                b_gwl_class: schema.soilAnalysis.b_gwl_class,
                b_soiltype_agr: schema.soilAnalysis.b_soiltype_agr,
                b_id_sampling: schema.soilSampling.b_id_sampling,
                b_depth: schema.soilSampling.b_depth,
                b_sampling_date: schema.soilSampling.b_sampling_date,
                // b_sampling_geometry: schema.soilSampling.b_sampling_geometry,
            })
            .from(schema.soilAnalysis)
            .innerJoin(
                schema.soilSampling,
                eq(schema.soilAnalysis.a_id, schema.soilSampling.a_id),
            )
<<<<<<< HEAD
            .where(whereClause)
            .orderBy(desc(schema.soilSampling.b_sampling_date))
=======
            .where(eq(schema.soilSampling.b_id, b_id))
            .orderBy(
                // Drizzle does not support NULL LAST argument yet
                sql`${schema.soilSampling.b_sampling_date} DESC NULLS LAST`,
            )
>>>>>>> a2eed53b

        return soilAnalyses
    } catch (err) {
        throw handleError(err, "Exception for getSoilAnalyses", { b_id })
    }
}

/**
 * Retrieves the last available value for each soil parameter for a specified field.
 *
 * This function queries the database to find the most recent value for each soil parameter
 * (e.g., a_p_al, a_p_cc, a_som_loi, etc.) within the soil analysis records associated with a given field.
 * It also returns the a_id, b_sampling_date, and a_source for each retrieved value.
 *
 * @param fdm The FDM instance providing the connection to the database. The instance can be created with {@link createFdmServer}.
 * @param principal_id - The identifier of the principal requesting the data.
 * @param b_id - The identifier of the field.
 * @returns An object where each key is a soil parameter name and the value is an object containing the last available value,
 *          the a_id of the analysis record it was retrieved from, the b_sampling_date, and the a_source.
 *          Returns an empty object if no records are found.
 *
 * @throws {Error} If the principal lacks read permissions for the field or if the database query fails.
 */
export async function getCurrentSoilData(
    fdm: FdmType,
    principal_id: PrincipalId,
    b_id: schema.soilSamplingTypeSelect["b_id"],
): Promise<CurrentSoilData> {
    try {
        await checkPermission(
            fdm,
            "field",
            "read",
            b_id,
            principal_id,
            "getLastSoilParameters",
        )

        const soilAnalyses = await fdm
            .select({
                a_id: schema.soilAnalysis.a_id,
                a_source: schema.soilAnalysis.a_source,
                a_p_al: schema.soilAnalysis.a_p_al,
                a_p_cc: schema.soilAnalysis.a_p_cc,
                a_som_loi: schema.soilAnalysis.a_som_loi,
                b_gwl_class: schema.soilAnalysis.b_gwl_class,
                b_soiltype_agr: schema.soilAnalysis.b_soiltype_agr,
                b_sampling_date: schema.soilSampling.b_sampling_date,
            })
            .from(schema.soilAnalysis)
            .innerJoin(
                schema.soilSampling,
                eq(schema.soilAnalysis.a_id, schema.soilSampling.a_id),
            )
            .where(eq(schema.soilSampling.b_id, b_id))
            .orderBy(
                // Drizzle does not support NULL LAST argument yet
                sql`${schema.soilSampling.b_sampling_date} DESC NULLS LAST`,
            )

        const parameters: SoilParameters[] = [
            "a_p_al",
            "a_p_cc",
            "a_som_loi",
            "b_gwl_class",
            "b_soiltype_agr",
        ]

        const currentSoilData: CurrentSoilData = parameters
            .map((parameter) => {
                const analysis = soilAnalyses.find(
                    (a) => a[parameter as keyof typeof a] !== null,
                )
                if (!analysis) return null

                return {
                    parameter,
                    value: analysis[parameter as keyof typeof analysis],
                    a_id: analysis.a_id,
                    b_sampling_date: analysis.b_sampling_date,
                    a_source: analysis.a_source,
                }
            })
            .filter(Boolean) as CurrentSoilData

        return currentSoilData
    } catch (err) {
        throw handleError(err, "Exception for getCurrentSoilData", { b_id })
    }
}

/**
 * Retrieves a description of the available soil parameters.
 *
 * This function returns an array of objects, each describing a soil parameter.
 * Each description includes the parameter's name, unit, type (numeric or enum),
 * a human-readable name, a detailed description, and optional constraints like
 * minimum and maximum values or a list of valid options for enum types.
 *
 * @param locale - The locale for which to retrieve the descriptions. Currently only 'NL-nl' is supported.
 * @returns An array of SoilParameterDescriptionItem objects.
 * @throws {Error} If an unsupported locale is provided.
 */
export function getSoilParametersDescription(
    locale = "NL-nl",
): SoilParameterDescription {
    if (locale !== "NL-nl") throw new Error("Unsupported locale")
    const soilParameterDescription: SoilParameterDescription = [
        {
            parameter: "a_source",
            unit: "",
            name: "Bron",
            type: "text",
            description: "Laboratorium of bron van analyse",
        },
        {
            parameter: "a_id",
            unit: "",
            name: "ID",
            type: "text",
            description: "Analyse ID",
        },
        {
            parameter: "b_sampling_date",
            unit: "",
            name: "Datum",
            type: "date",
            description: "Datum van monstername",
        },
        {
            parameter: "a_p_al",
            unit: "mg P2O5/100 g",
            name: "P-AL",
            type: "numeric",
            description: "Totaal fosfaatgehalte",
        },
        {
            parameter: "a_p_cc",
            unit: "mg P/kg",
            name: "P-plantbeschikbaar",
            type: "numeric",
            description: "Fosfor, plantbeschikbaar",
        },
        {
            parameter: "a_som_loi",
            unit: "%",
            name: "OS",
            type: "numeric",
            description: "Organische stof",
        },
        {
            parameter: "b_gwl_class",
            unit: "",
            name: "GWT",
            type: "enum",
            description: "Grondwatertrap",
            options: schema.gwlClasses,
        },
        {
            parameter: "b_soiltype_agr",
            unit: "",
            name: "Bodemtype",
            type: "enum",
            description: "Agrarisch bodemtype",
            options: schema.soilTypes,
        },
    ]

    return soilParameterDescription
}<|MERGE_RESOLUTION|>--- conflicted
+++ resolved
@@ -1,25 +1,18 @@
-<<<<<<< HEAD
 import { and, desc, eq, gte, lte, type SQL } from "drizzle-orm"
-=======
-import { desc, eq, sql } from "drizzle-orm"
->>>>>>> a2eed53b
 import { checkPermission } from "./authorization"
 import type { PrincipalId } from "./authorization.d"
 import * as schema from "./db/schema"
 import { handleError } from "./error"
 import type { FdmType } from "./fdm"
 import { createId } from "./id"
-<<<<<<< HEAD
-import type { getSoilAnalysisType } from "./soil.d"
 import type { Timeframe } from "./timeframe"
-=======
 import type {
     CurrentSoilData,
     getSoilAnalysisType,
     SoilParameterDescription,
     SoilParameters,
 } from "./soil.d"
->>>>>>> a2eed53b
+import type { getSoilAnalysisType } from "./soil.d"
 
 /**
  * Adds a new soil analysis record along with its soil sampling details.
@@ -307,16 +300,11 @@
                 schema.soilSampling,
                 eq(schema.soilAnalysis.a_id, schema.soilSampling.a_id),
             )
-<<<<<<< HEAD
             .where(whereClause)
-            .orderBy(desc(schema.soilSampling.b_sampling_date))
-=======
-            .where(eq(schema.soilSampling.b_id, b_id))
             .orderBy(
                 // Drizzle does not support NULL LAST argument yet
                 sql`${schema.soilSampling.b_sampling_date} DESC NULLS LAST`,
             )
->>>>>>> a2eed53b
 
         return soilAnalyses
     } catch (err) {
