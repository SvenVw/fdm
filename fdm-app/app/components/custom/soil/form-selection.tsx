--- conflicted
+++ resolved
@@ -71,13 +71,8 @@
                     </CardDescription>
                 </CardHeader>
                 <CardFooter className="flex justify-between">
-<<<<<<< HEAD
-                    <Button>
+                    <Button asChild>
                         <NavLink to={"./upload"}>Kies</NavLink>
-=======
-                    <Button disabled={true} asChild>
-                        Binnenkort beschikbaar
->>>>>>> 54983073
                     </Button>
                 </CardFooter>
             </Card>
