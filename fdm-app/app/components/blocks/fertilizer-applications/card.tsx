--- conflicted
+++ resolved
@@ -117,6 +117,8 @@
         }
     }, [savedFormValues, applicationToEdit, isDialogOpen])
 
+    const detailCards = constructCards(dose)
+
     function handleDialogOpenChange(state: boolean) {
         if (!state && params.b_id_farm && b_id_or_b_lu_catalogue) {
             fieldFertilizerFormStore.delete(
@@ -137,17 +139,10 @@
             <CardHeader className="flex flex-col space-y-4 xl:flex-row xl:items-center xl:justify-between xl:space-y-0">
                 <CardTitle>
                     <p className="text-lg font-medium">Bemesting</p>
-<<<<<<< HEAD
-                    {/* <p className="text-sm text-muted-foreground">
-                        Voeg bemestingen toe, verwijder ze en bekijk de totale
-                        gift per hectare voor verschillende nutriënten
-                    </p> */}
-=======
                     <p className="text-sm font-medium text-muted-foreground">
                         Voeg bemestingen toe, wijzig of verwijder ze en bekijk
                         de totale gift per hectare voor verschillende nutriënten
                     </p>
->>>>>>> a07380ac
                 </CardTitle>
                 <Dialog
                     open={isDialogOpen}
@@ -185,7 +180,6 @@
                     </DialogContent>
                 </Dialog>
             </CardHeader>
-<<<<<<< HEAD
             <CardContent>
                 <FertilizerApplicationsList
                     fertilizerApplications={fertilizerApplications}
@@ -193,114 +187,6 @@
                     fertilizers={fertilizers}
                     handleDelete={handleDelete}
                 />
-=======
-            <CardContent className="grid 2xl:grid-cols-3 gap-8">
-                <div className="space-y-4 2xl:col-span-2 items-start">
-                    {fertilizerApplications.length > 0 ? (
-                        fertilizerApplications.map((application) => (
-                            <div
-                                className="grid grid-cols-6 gap-x-3 items-center"
-                                key={application.p_app_id}
-                            >
-                                <div className="col-span-2">
-                                    <p className="text-sm font-medium leading-none">
-                                        {application.p_name_nl}
-                                    </p>
-                                    <p className="text-sm text-muted-foreground">
-                                        {application.p_app_method
-                                            ? applicationMethodOptions.find(
-                                                  (x) =>
-                                                      x.value ===
-                                                      application.p_app_method,
-                                              )?.label
-                                            : "Toedieningsmethode niet bekend"}
-                                    </p>
-                                </div>
-                                <div>
-                                    <p className="text-sm text-muted-foreground leading-none">
-                                        {application.p_app_amount} kg / ha
-                                    </p>
-                                </div>
-                                <div>
-                                    <p className="text-sm text-muted-foreground leading-none">
-                                        {format(
-                                            application.p_app_date,
-                                            "yyyy-MM-dd",
-                                        )}
-                                    </p>
-                                </div>
-                                <div className="justify-self-end">
-                                    <Button
-                                        variant="secondary"
-                                        disabled={
-                                            fetcher.state === "submitting"
-                                        }
-                                        onClick={handleEdit(application)}
-                                    >
-                                        Wijzig
-                                    </Button>
-                                </div>
-                                <div className="justify-self-end">
-                                    <Button
-                                        variant="destructive"
-                                        disabled={
-                                            fetcher.state === "submitting"
-                                        }
-                                        onClick={() => {
-                                            if (application.p_app_ids) {
-                                                handleDelete(
-                                                    application.p_app_ids,
-                                                )
-                                            } else {
-                                                handleDelete([
-                                                    application.p_app_id,
-                                                ])
-                                            }
-                                        }}
-                                    >
-                                        {fetcher.state === "submitting" ? (
-                                            <div className="flex items-center space-x-2">
-                                                <LoadingSpinner />
-                                                <span>Verwijderen...</span>
-                                            </div>
-                                        ) : (
-                                            "Verwijder"
-                                        )}
-                                    </Button>
-                                </div>
-                            </div>
-                        ))
-                    ) : (
-                        <div className="mx-auto flex h-full w-full items-center flex-col justify-center space-y-6">
-                            <div className="flex flex-col space-y-2 text-center">
-                                <h1 className="text-2xl font-semibold tracking-tight">
-                                    Je hebt nog geen bemesting ingevuld...
-                                </h1>
-                                <p className="text-sm text-muted-foreground">
-                                    Voeg een bemesting toe om gegevens zoals,
-                                    meststof, hoeveelheid en datum bij te
-                                    houden.
-                                </p>
-                            </div>
-                        </div>
-                    )}
-                </div>
-                <div className="grid gap-4 sm:grid-cols-4 2xl:grid-cols-2">
-                    {detailCards.map(
-                        (card: FertilizerApplicationsCardProps) => (
-                            <FertilizerApplicationsDetailCard
-                                key={card.title}
-                                title={card.title}
-                                shortname={card.shortname}
-                                value={card.value}
-                                unit={card.unit}
-                                limit={card.limit}
-                                advice={card.advice}
-                            />
-                        ),
-                    )}
-                </div>
->>>>>>> a07380ac
             </CardContent>
         </Card>
     )
