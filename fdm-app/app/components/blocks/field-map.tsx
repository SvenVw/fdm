--- conflicted
+++ resolved
@@ -1,9 +1,5 @@
-<<<<<<< HEAD
 import { useMemo } from 'react';
-import { Map, Source, Layer } from 'react-map-gl'
-=======
 import { Map as MapGL, Source, Layer } from 'react-map-gl'
->>>>>>> f8be2fb0
 import type { FeatureCollection } from "geojson";
 import 'mapbox-gl/dist/mapbox-gl.css';
 import geojsonExtent from '@mapbox/geojson-extent'
