--- conflicted
+++ resolved
@@ -29,10 +29,6 @@
     }
 
     if (layerId === "fieldsSelected") {
-<<<<<<< HEAD
-        fieldsStyle.paint["fill-color"] = "#ffcf0d"
-        fieldsStyle.paint["fill-opacity"] = 0.6
-=======
         return {
             type: "line",
             paint: {
@@ -40,14 +36,9 @@
                 "line-color": "#ffcf0d",
             },
         }
->>>>>>> d8e59673
     }
 
     if (layerId === "fieldsSaved") {
-<<<<<<< HEAD
-        fieldsStyle.paint["fill-color"] = "#10b981"
-        fieldsStyle.paint["fill-opacity"] = 0.9
-=======
         // This layer should not be visible but still clickable
         return {
             type: "fill",
@@ -66,7 +57,6 @@
                 "line-color": "#10b981",
             },
         }
->>>>>>> d8e59673
     }
 
     // default styles
