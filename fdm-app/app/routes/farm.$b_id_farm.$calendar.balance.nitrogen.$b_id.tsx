import {
    calculateNitrogenBalance,
    collectInputForNitrogenBalance,
} from "@svenvw/fdm-calculator"
import { getFarm, getField } from "@svenvw/fdm-core"
import {
    ArrowDownToLine,
    ArrowRight,
    ArrowRightLeft,
    ArrowUpFromLine,
    CircleAlert,
    CircleCheck,
} from "lucide-react"
import { Suspense, use } from "react"
import {
    data,
    type LoaderFunctionArgs,
    type MetaFunction,
    NavLink,
    useLoaderData,
    useLocation,
} from "react-router"
import { NitrogenBalanceChart } from "~/components/blocks/balance/nitrogen-chart"
import NitrogenBalanceDetails from "~/components/blocks/balance/nitrogen-details"
import { NitrogenBalanceFallback } from "~/components/blocks/balance/skeletons"
import { Button } from "~/components/ui/button"
import {
    Card,
    CardContent,
    CardDescription,
    CardFooter,
    CardHeader,
    CardTitle,
} from "~/components/ui/card"
import { getSession } from "~/lib/auth.server"
import { getTimeframe } from "~/lib/calendar"
import { clientConfig } from "~/lib/config"
import { fdm } from "~/lib/fdm.server"
import { useCalendarStore } from "~/store/calendar"

// Meta
export const meta: MetaFunction = () => {
    return [
        {
            title: `Stikstof | Perceel | Nutriëntenbalans| ${clientConfig.name}`,
        },
        {
            name: "description",
            content: "Bekijk stikstof voor je nutriëntenbalans.",
        },
    ]
}

export async function loader({ request, params }: LoaderFunctionArgs) {
    // Get the farm id
    const b_id_farm = params.b_id_farm
    if (!b_id_farm) {
        throw data("invalid: b_id_farm", {
            status: 400,
            statusText: "invalid: b_id_farm",
        })
    }

    // Get the farm id
    const b_id = params.b_id
    if (!b_id) {
        throw data("invalid: b_id", {
            status: 400,
            statusText: "invalid: b_id",
        })
    }

    // Get the session
    const session = await getSession(request)

    // Get timeframe from calendar store
    const timeframe = getTimeframe(params)

    // Get details of farm
    const farm = await getFarm(fdm, session.principal_id, b_id_farm)
    if (!farm) {
        throw data("not found: b_id_farm", {
            status: 404,
            statusText: "not found: b_id_farm",
        })
    }

    // Get details of field
    const field = await getField(fdm, session.principal_id, b_id)

    // Return promise directly for React Router v7 Suspense pattern
    const nitrogenBalancePromise = collectInputForNitrogenBalance(
        fdm,
        session.principal_id,
        b_id_farm,
        timeframe,
        String(process.env.FDM_PUBLIC_DATA_URL),
    )
        .then(async (input) => {
            const result = await calculateNitrogenBalance(input)
            return {
                input: input.fields.find(
                    (field: { field: { b_id: string } }) =>
                        field.field.b_id === b_id,
                ),
                result: result.fields.find(
                    (field: { b_id: string }) => field.b_id === b_id,
                ),
                errorMessage: null,
            }
        })
        .catch((error) => ({
            input: null,
            result: null,
            errorMessage: String(error).replace("Error: ", ""),
        }))

    return {
        nitrogenBalanceResult: nitrogenBalancePromise,
        field: field,
        farm: farm,
    }
}

export default function FarmBalanceNitrogenFieldBlock() {
    const loaderData = useLoaderData<typeof loader>()

    return (
        <div className="space-y-4">
            <Suspense
                key={`${loaderData.farm.b_id_farm}#${loaderData.field.b_id}`}
                fallback={<NitrogenBalanceFallback />}
            >
                <NitrogenBalance {...loaderData} />
            </Suspense>
        </div>
    )
}

/**
 * Renders the page elements with asynchronously loaded data
 *
 * This has to be extracted into a separate component because of the `use(...)` hook.
 * React will not render the component until `asyncData` resolves, but React Router
 * handles it nicely via the `Suspense` component and server-to-client data streaming.
 * If `use(...)` was added to `FarmBalanceNitrogenFieldBlock` instead, the Suspense
 * would not render until `asyncData` resolves and the fallback would never be shown.
 */
function NitrogenBalance({
    farm,
    field,
    nitrogenBalanceResult,
}: Awaited<ReturnType<typeof loader>>) {
    const { input, result, errorMessage } = use(nitrogenBalanceResult)

    const location = useLocation()
    const page = location.pathname
    const calendar = useCalendarStore((state) => state.calendar)

    if (!input) {
        return (
            <div className="flex items-center justify-center">
                <Card className="w-[350px]">
                    <CardHeader>
                        <CardTitle>Ongeldig jaar</CardTitle>
                    </CardHeader>
                    <CardContent>
                        <div className="text-muted-foreground">
                            <p>
                                Dit perceel was niet in gebruik voor dit jaar.
                                Als dit perceel wel in gebruik was, werk dan de
                                startdatum bij in de perceelsinstelling.
                            </p>
                        </div>
                    </CardContent>
                    <CardFooter>
                        <NavLink to={`../../${calendar}/field/${field.b_id}/`}>
                            <Button>Naar perceelsinstelling</Button>
                        </NavLink>
                    </CardFooter>
                </Card>
            </div>
        )
    }

    if (errorMessage) {
        return (
            <div className="flex items-center justify-center">
                <Card className="w-[350px]">
                    <CardHeader>
                        <CardTitle>
                            Helaas is het niet mogelijk om je balans uit te
                            rekenen
                        </CardTitle>
                    </CardHeader>
                    <CardContent>
                        {!errorMessage ? (
                            <div className="text-muted-foreground">
                                <p>
                                    Er is een onbekende fout opgetreden. Probeer
                                    opnieuw of neem contact op met
                                    Ondersteuning.
                                </p>
                            </div>
                        ) : errorMessage.match(
                              /Missing required soil parameters/,
                          ) ? (
                            <div className="text-muted-foreground">
                                <p>
                                    Voor niet alle percelen zijn de benodigde
                                    bodemparameters bekend:
                                </p>
                                <br />
                                <ul className="list-disc list-inside">
                                    {errorMessage.match(/a_n_rt/) ? (
                                        <li>Totaal stikstofgehalte</li>
                                    ) : null}
                                    {errorMessage.match(/b_soiltype_agr/) ? (
                                        <li>Agrarisch bodemtype</li>
                                    ) : null}
                                    {errorMessage.match(/a_c_of|a_som_loi/) ? (
                                        <li>Organische stofgehalte</li>
                                    ) : null}
                                </ul>
                            </div>
                        ) : (
                            <div className="text-muted-foreground">
                                <p>
                                    Er is helaas wat misgegaan. Probeer opnieuw
                                    of neem contact op met Ondersteuning en deel
                                    de volgende foutmelding:
                                </p>
                                <div className="mt-8 w-full max-w-2xl">
                                    <pre className="bg-gray-200 dark:bg-gray-800 p-4 rounded-md overflow-x-auto text-sm text-gray-800 dark:text-gray-200">
                                        {JSON.stringify(
                                            {
                                                message: errorMessage,
                                                page: page,
                                                timestamp: new Date(),
                                            },
                                            null,
                                            2,
                                        )}
                                    </pre>
                                </div>
                            </div>
                        )}
                    </CardContent>
                </Card>
            </div>
        )
    }

<<<<<<< HEAD
    return (
        <>
            <div className="grid gap-4 md:grid-cols-2 lg:grid-cols-4">
                <Card>
                    <CardHeader className="flex flex-row items-center justify-between space-y-0 pb-2">
                        <CardTitle className="text-sm font-medium">
                            Overschot / Doel (Perceel)
                        </CardTitle>
                        <ArrowRightLeft className="text-xs text-muted-foreground" />
                    </CardHeader>
                    <CardContent>
                        <div className="text-2xl font-bold">
                            <div className="flex items-center gap-4">
                                <p>{`${result.balance} / ${result.target}`}</p>
                                {result.balance <= result.target ? (
                                    <CircleCheck className="text-green-500 bg-green-100 p-0 rounded-full " />
                                ) : (
                                    <CircleAlert className="text-red-500 bg-red-100 rounded-full " />
                                )}
                            </div>
                        </div>
                        <p className="text-xs text-muted-foreground">
                            kg N / ha
                        </p>
                    </CardContent>
                </Card>
                <Card>
                    <CardHeader className="flex flex-row items-center justify-between space-y-0 pb-2">
                        <CardTitle className="text-sm font-medium">
                            Aanvoer
                        </CardTitle>
                        <ArrowDownToLine className="text-xs text-muted-foreground" />
                    </CardHeader>
                    <CardContent>
                        <div className="text-2xl font-bold">
                            {result.supply.total}
                        </div>
                        <p className="text-xs text-muted-foreground">
                            kg N / ha
                        </p>
                    </CardContent>
                </Card>
                <Card>
                    <CardHeader className="flex flex-row items-center justify-between space-y-0 pb-2">
                        <CardTitle className="text-sm font-medium">
                            Afvoer
                        </CardTitle>
                        <ArrowRight className="text-xs text-muted-foreground" />
                    </CardHeader>
                    <CardContent>
                        <div className="text-2xl font-bold">
                            {result.removal.total}
                        </div>
                        <p className="text-xs text-muted-foreground">
                            kg N / ha
                        </p>
                    </CardContent>
                </Card>
                <Card>
                    <CardHeader className="flex flex-row items-center justify-between space-y-0 pb-2">
                        <CardTitle className="text-sm font-medium">
                            Emissie
                        </CardTitle>
                        <ArrowUpFromLine className="text-xs text-muted-foreground" />
                    </CardHeader>
                    <CardContent>
                        <div className="text-2xl font-bold">
                            {result.volatilization.total}
                        </div>
                        <p className="text-xs text-muted-foreground">
                            kg N / ha
                        </p>
                    </CardContent>
                </Card>
            </div>
            <div className="grid gap-4 md:grid-cols-2 lg:grid-cols-7">
                <Card className="col-span-4">
                    <CardHeader>
                        <CardTitle>Balans</CardTitle>
                        <CardDescription>
                            De stikstofbalans voor {field.b_name} van{" "}
                            {farm.b_name_farm}. De balans is het verschil tussen
                            de totale aanvoer, afvoer en emissie van stikstof.
                            Een positieve balans betekent een overschot aan
                            stikstof, een negatieve balans een tekort.
                        </CardDescription>
                    </CardHeader>
                    <CardContent className="pl-2">
                        <NitrogenBalanceChart
                            balance={result.balance}
                            supply={result.supply.total}
                            removal={result.removal.total}
                            volatilization={result.volatilization.total}
                        />
                    </CardContent>
                </Card>
                <Card className="col-span-3">
                    <CardHeader>
                        <CardTitle>Posten</CardTitle>
                        <CardDescription />
                    </CardHeader>
                    <CardContent>
                        <div className="space-y-8">
                            <NitrogenBalanceDetails
                                balanceData={result}
                                fieldInput={input}
                            />
                        </div>
                    </CardContent>
                </Card>
            </div>
        </>
=======
                        return (
                            <>
                                <div className="grid gap-4 md:grid-cols-2 lg:grid-cols-4">
                                    <Card>
                                        <CardHeader className="flex flex-row items-center justify-between space-y-0 pb-2">
                                            <CardTitle className="text-sm font-medium">
                                                Overschot / Doel (Perceel)
                                            </CardTitle>
                                            <ArrowRightLeft className="text-xs text-muted-foreground" />
                                        </CardHeader>
                                        <CardContent>
                                            <div className="text-2xl font-bold">
                                                <div className="flex items-center gap-4">
                                                    <p>
                                                        {`${result.balance} / ${result.target}`}
                                                    </p>
                                                    {result.balance <=
                                                    result.target ? (
                                                        <CircleCheck className="text-green-500 bg-green-100 p-0 rounded-full " />
                                                    ) : (
                                                        <CircleAlert className="text-red-500 bg-red-100 rounded-full " />
                                                    )}
                                                </div>
                                            </div>
                                            <p className="text-xs text-muted-foreground">
                                                kg N / ha
                                            </p>
                                        </CardContent>
                                    </Card>
                                    <Card>
                                        <CardHeader className="flex flex-row items-center justify-between space-y-0 pb-2">
                                            <CardTitle className="text-sm font-medium">
                                                Aanvoer
                                            </CardTitle>
                                            <ArrowDownToLine className="text-xs text-muted-foreground" />
                                        </CardHeader>
                                        <CardContent>
                                            <div className="text-2xl font-bold">
                                                {result.supply.total}
                                            </div>
                                            <p className="text-xs text-muted-foreground">
                                                kg N / ha
                                            </p>
                                        </CardContent>
                                    </Card>
                                    <Card>
                                        <CardHeader className="flex flex-row items-center justify-between space-y-0 pb-2">
                                            <CardTitle className="text-sm font-medium">
                                                Afvoer
                                            </CardTitle>
                                            <ArrowRight className="text-xs text-muted-foreground" />
                                        </CardHeader>
                                        <CardContent>
                                            <div className="text-2xl font-bold">
                                                {result.removal.total}
                                            </div>
                                            <p className="text-xs text-muted-foreground">
                                                kg N / ha
                                            </p>
                                        </CardContent>
                                    </Card>
                                    <Card>
                                        <CardHeader className="flex flex-row items-center justify-between space-y-0 pb-2">
                                            <CardTitle className="text-sm font-medium">
                                                Emissie
                                            </CardTitle>
                                            <ArrowUpFromLine className="text-xs text-muted-foreground" />
                                        </CardHeader>
                                        <CardContent>
                                            <div className="text-2xl font-bold">
                                                {result.emission.total}
                                            </div>
                                            <p className="text-xs text-muted-foreground">
                                                kg N / ha
                                            </p>
                                        </CardContent>
                                    </Card>
                                </div>
                                <div className="grid gap-4 md:grid-cols-2 lg:grid-cols-7">
                                    <Card className="col-span-4">
                                        <CardHeader>
                                            <CardTitle>Balans</CardTitle>
                                            <CardDescription>
                                                De stikstofbalans voor{" "}
                                                {field.b_name} van{" "}
                                                {farm.b_name_farm}. De balans is
                                                het verschil tussen de totale
                                                aanvoer, afvoer en emissie van
                                                stikstof. Een positieve balans
                                                betekent een overschot aan
                                                stikstof, een negatieve balans
                                                een tekort.
                                            </CardDescription>
                                        </CardHeader>
                                        <CardContent className="pl-2">
                                            <NitrogenBalanceChart
                                                balance={result.balance}
                                                supply={result.supply.total}
                                                removal={result.removal.total}
                                                emission={result.emission.total}
                                            />
                                        </CardContent>
                                    </Card>
                                    <Card className="col-span-3">
                                        <CardHeader>
                                            <CardTitle>Posten</CardTitle>
                                            <CardDescription />
                                        </CardHeader>
                                        <CardContent>
                                            <div className="space-y-8">
                                                <NitrogenBalanceDetails
                                                    balanceData={result}
                                                    fieldInput={input}
                                                />
                                            </div>
                                        </CardContent>
                                    </Card>
                                </div>
                            </>
                        )
                    }}
                </Await>
            </Suspense>
        </div>
>>>>>>> 29dae1cf
    )
}<|MERGE_RESOLUTION|>--- conflicted
+++ resolved
@@ -37,6 +37,7 @@
 import { clientConfig } from "~/lib/config"
 import { fdm } from "~/lib/fdm.server"
 import { useCalendarStore } from "~/store/calendar"
+import { serverConfig } from "../lib/config.server"
 
 // Meta
 export const meta: MetaFunction = () => {
@@ -52,6 +53,8 @@
 }
 
 export async function loader({ request, params }: LoaderFunctionArgs) {
+    const datasetsUrl = serverConfig.datasets_url
+
     // Get the farm id
     const b_id_farm = params.b_id_farm
     if (!b_id_farm) {
@@ -94,7 +97,7 @@
         session.principal_id,
         b_id_farm,
         timeframe,
-        String(process.env.FDM_PUBLIC_DATA_URL),
+        datasetsUrl,
     )
         .then(async (input) => {
             const result = await calculateNitrogenBalance(input)
@@ -251,7 +254,6 @@
         )
     }
 
-<<<<<<< HEAD
     return (
         <>
             <div className="grid gap-4 md:grid-cols-2 lg:grid-cols-4">
@@ -319,7 +321,7 @@
                     </CardHeader>
                     <CardContent>
                         <div className="text-2xl font-bold">
-                            {result.volatilization.total}
+                            {result.emission.total}
                         </div>
                         <p className="text-xs text-muted-foreground">
                             kg N / ha
@@ -344,7 +346,7 @@
                             balance={result.balance}
                             supply={result.supply.total}
                             removal={result.removal.total}
-                            volatilization={result.volatilization.total}
+                            emission={result.emission.total}
                         />
                     </CardContent>
                 </Card>
@@ -364,131 +366,5 @@
                 </Card>
             </div>
         </>
-=======
-                        return (
-                            <>
-                                <div className="grid gap-4 md:grid-cols-2 lg:grid-cols-4">
-                                    <Card>
-                                        <CardHeader className="flex flex-row items-center justify-between space-y-0 pb-2">
-                                            <CardTitle className="text-sm font-medium">
-                                                Overschot / Doel (Perceel)
-                                            </CardTitle>
-                                            <ArrowRightLeft className="text-xs text-muted-foreground" />
-                                        </CardHeader>
-                                        <CardContent>
-                                            <div className="text-2xl font-bold">
-                                                <div className="flex items-center gap-4">
-                                                    <p>
-                                                        {`${result.balance} / ${result.target}`}
-                                                    </p>
-                                                    {result.balance <=
-                                                    result.target ? (
-                                                        <CircleCheck className="text-green-500 bg-green-100 p-0 rounded-full " />
-                                                    ) : (
-                                                        <CircleAlert className="text-red-500 bg-red-100 rounded-full " />
-                                                    )}
-                                                </div>
-                                            </div>
-                                            <p className="text-xs text-muted-foreground">
-                                                kg N / ha
-                                            </p>
-                                        </CardContent>
-                                    </Card>
-                                    <Card>
-                                        <CardHeader className="flex flex-row items-center justify-between space-y-0 pb-2">
-                                            <CardTitle className="text-sm font-medium">
-                                                Aanvoer
-                                            </CardTitle>
-                                            <ArrowDownToLine className="text-xs text-muted-foreground" />
-                                        </CardHeader>
-                                        <CardContent>
-                                            <div className="text-2xl font-bold">
-                                                {result.supply.total}
-                                            </div>
-                                            <p className="text-xs text-muted-foreground">
-                                                kg N / ha
-                                            </p>
-                                        </CardContent>
-                                    </Card>
-                                    <Card>
-                                        <CardHeader className="flex flex-row items-center justify-between space-y-0 pb-2">
-                                            <CardTitle className="text-sm font-medium">
-                                                Afvoer
-                                            </CardTitle>
-                                            <ArrowRight className="text-xs text-muted-foreground" />
-                                        </CardHeader>
-                                        <CardContent>
-                                            <div className="text-2xl font-bold">
-                                                {result.removal.total}
-                                            </div>
-                                            <p className="text-xs text-muted-foreground">
-                                                kg N / ha
-                                            </p>
-                                        </CardContent>
-                                    </Card>
-                                    <Card>
-                                        <CardHeader className="flex flex-row items-center justify-between space-y-0 pb-2">
-                                            <CardTitle className="text-sm font-medium">
-                                                Emissie
-                                            </CardTitle>
-                                            <ArrowUpFromLine className="text-xs text-muted-foreground" />
-                                        </CardHeader>
-                                        <CardContent>
-                                            <div className="text-2xl font-bold">
-                                                {result.emission.total}
-                                            </div>
-                                            <p className="text-xs text-muted-foreground">
-                                                kg N / ha
-                                            </p>
-                                        </CardContent>
-                                    </Card>
-                                </div>
-                                <div className="grid gap-4 md:grid-cols-2 lg:grid-cols-7">
-                                    <Card className="col-span-4">
-                                        <CardHeader>
-                                            <CardTitle>Balans</CardTitle>
-                                            <CardDescription>
-                                                De stikstofbalans voor{" "}
-                                                {field.b_name} van{" "}
-                                                {farm.b_name_farm}. De balans is
-                                                het verschil tussen de totale
-                                                aanvoer, afvoer en emissie van
-                                                stikstof. Een positieve balans
-                                                betekent een overschot aan
-                                                stikstof, een negatieve balans
-                                                een tekort.
-                                            </CardDescription>
-                                        </CardHeader>
-                                        <CardContent className="pl-2">
-                                            <NitrogenBalanceChart
-                                                balance={result.balance}
-                                                supply={result.supply.total}
-                                                removal={result.removal.total}
-                                                emission={result.emission.total}
-                                            />
-                                        </CardContent>
-                                    </Card>
-                                    <Card className="col-span-3">
-                                        <CardHeader>
-                                            <CardTitle>Posten</CardTitle>
-                                            <CardDescription />
-                                        </CardHeader>
-                                        <CardContent>
-                                            <div className="space-y-8">
-                                                <NitrogenBalanceDetails
-                                                    balanceData={result}
-                                                    fieldInput={input}
-                                                />
-                                            </div>
-                                        </CardContent>
-                                    </Card>
-                                </div>
-                            </>
-                        )
-                    }}
-                </Await>
-            </Suspense>
-        </div>
->>>>>>> 29dae1cf
     )
 }