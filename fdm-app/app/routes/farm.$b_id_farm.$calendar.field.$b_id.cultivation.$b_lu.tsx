--- conflicted
+++ resolved
@@ -137,9 +137,6 @@
             throw data("Cultivation is not found", { status: 404 })
         }
 
-<<<<<<< HEAD
-        const cultivationCatalogueItem: CultivationCatalogueItem | undefined =
-=======
         // Get harvests
         const harvests = await getHarvests(
             fdm,
@@ -149,7 +146,6 @@
         )
 
         const cultivationCatalogueItem: CultivationCatalogue | undefined =
->>>>>>> 9484c80e
             cultivationsCatalogue.find((item) => {
                 return item.b_lu_catalogue === cultivation.b_lu_catalogue
             })
@@ -166,17 +162,8 @@
             }
         }
 
-<<<<<<< HEAD
-        // Get harvests
-        const harvests = await getHarvests(
-            fdm,
-            session.principal_id,
-            b_lu,
-            b_lu_harvestable === "once" ? undefined : timeframe,
-=======
         const harvestParameters = getParametersForHarvestCat(
             cultivation.b_lu_harvestcat,
->>>>>>> 9484c80e
         )
 
         // Return user information from loader
