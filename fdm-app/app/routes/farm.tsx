import { SidebarApp } from "@/components/custom/sidebar-app"
import { SidebarProvider } from "@/components/ui/sidebar"
import { auth, getSession } from "@/lib/auth.server"
import { handleActionError, handleLoaderError } from "@/lib/error"
import type {
    ActionFunctionArgs,
    LoaderFunctionArgs,
    MetaFunction,
} from "react-router"
import { redirect, useRoutes } from "react-router"
import { useLoaderData, useMatches } from "react-router"
import { useEffect } from "react"
import WhatsNew from "./farm.whats-new"
import Account from "./farm.account"
import { SidebarInset } from "@/components/ui/sidebar"
import { Outlet } from "react-router-dom"
<<<<<<< HEAD
import { useFarmStore } from "@/store/farm"
import { useCalendarStore } from "@/store/calendar"
=======
import posthog from "posthog-js"
>>>>>>> a2eed53b

export const meta: MetaFunction = () => {
    return [
        { title: "FDM App" },
        { name: "description", content: "Welcome to FDM!" },
    ]
}

/**
 * Retrieves the session from the HTTP request and returns user information if available.
 *
 * If the session does not contain a user, the function redirects to the "/signin" route.
 * Any errors encountered during session retrieval are processed by the designated error handler.
 *
 * @param request - The HTTP request used for obtaining session data.
 * @returns An object with a "user" property when a valid session is found.
 *
 * @throws {Error} If an error occurs during session retrieval, processed by handleLoaderError.
 */
export async function loader({ request }: LoaderFunctionArgs) {
    try {
        // Get the session
        const session = await getSession(request)

        if (!session?.user) {
            return redirect("/signin")
        }

        // Return user information from loader
        return {
            user: session.user,
            userName: session.userName,
            initials: session.initials,
        }
    } catch (error) {
        throw handleLoaderError(error)
    }
}

/**
 * Renders the main application layout.
 *
 * This component retrieves user data from the loader using React Router's useLoaderData hook and passes it to the SidebarApp component within a SidebarProvider context. It also renders an Outlet to display nested routes.
 */
export default function App() {
    const loaderData = useLoaderData<typeof loader>()
    const matches = useMatches()
    const farmMatch = matches.find(
        (match) =>
            match.pathname.startsWith("/farm/") && match.params.b_id_farm,
    )
    const initialFarmId = farmMatch?.params.b_id_farm as string | undefined
    const setFarmId = useFarmStore((state) => state.setFarmId)

    useEffect(() => {
        setFarmId(initialFarmId)
    }, [initialFarmId, setFarmId])

    const routes = useRoutes([
        {
            path: "/farm/whats-new",
            element: <WhatsNew />,
        },
        {
            path: "/farm/account",
            element: <Account />,
        },
        {
            path: "*",
            element: <Outlet />,
        },
    ])

<<<<<<< HEAD
    const calendarMatch = matches.find(
        (match) => match.pathname.startsWith("/farm/") && match.params.calendar,
    )
    const initialCalendar = calendarMatch?.params.calendar as string | undefined
    const setCalendar = useCalendarStore((state) => state.setCalendar)

    useEffect(() => {
        setCalendar(initialCalendar)
    }, [initialCalendar, setCalendar])
=======
    useEffect(() => {
        if (posthog && loaderData.user) {
            posthog.identify(loaderData.user.id, {
                id: loaderData.user.id,
                email: loaderData.user.email,
                name: loaderData.user.name,
            })
        }
    }, [loaderData.user])
>>>>>>> a2eed53b

    return (
        <SidebarProvider>
            <SidebarApp
                user={loaderData.user}
                userName={loaderData.userName}
                initials={loaderData.initials}
            />
            <SidebarInset>
                <Outlet />
                {routes}
            </SidebarInset>
        </SidebarProvider>
    )
}

/**
 * Revokes the user session and redirects to the sign-in page.
 *
 * This function retrieves the current session from the provided HTTP request and attempts to revoke it through the
 * authentication API. On successful revocation, it returns a redirect response to the sign-in route. Any error during
 * session retrieval or revocation is caught, processed by the error handler, and re-thrown.
 *
 * @param request - The HTTP request containing session and header data.
 * @returns A redirect response to the sign-in page.
 *
 * @throws {Error} If an error occurs while retrieving or revoking the session.
 */
export async function action({ request }: ActionFunctionArgs) {
    try {
        // Get the session
        const session = await getSession(request)

        // Revoke the session
        await auth.api.revokeSession({
            headers: request.headers,
            body: {
                token: session?.session.token,
            },
        })
        return redirect("/signin")
    } catch (error) {
        throw handleActionError(error)
    }
}<|MERGE_RESOLUTION|>--- conflicted
+++ resolved
@@ -14,12 +14,9 @@
 import Account from "./farm.account"
 import { SidebarInset } from "@/components/ui/sidebar"
 import { Outlet } from "react-router-dom"
-<<<<<<< HEAD
 import { useFarmStore } from "@/store/farm"
 import { useCalendarStore } from "@/store/calendar"
-=======
 import posthog from "posthog-js"
->>>>>>> a2eed53b
 
 export const meta: MetaFunction = () => {
     return [
@@ -93,7 +90,6 @@
         },
     ])
 
-<<<<<<< HEAD
     const calendarMatch = matches.find(
         (match) => match.pathname.startsWith("/farm/") && match.params.calendar,
     )
@@ -103,7 +99,7 @@
     useEffect(() => {
         setCalendar(initialCalendar)
     }, [initialCalendar, setCalendar])
-=======
+
     useEffect(() => {
         if (posthog && loaderData.user) {
             posthog.identify(loaderData.user.id, {
@@ -113,7 +109,6 @@
             })
         }
     }, [loaderData.user])
->>>>>>> a2eed53b
 
     return (
         <SidebarProvider>
