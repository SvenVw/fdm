<<<<<<< HEAD
import { FarmContent } from "~/components/custom/farm/farm-content"
import { FarmHeader } from "~/components/custom/farm/farm-header"
import { FarmTitle } from "~/components/custom/farm/farm-title"
import { SidebarInset } from "~/components/ui/sidebar"
import { Toaster } from "~/components/ui/sonner"
import { getSession } from "~/lib/auth.server"
import { handleLoaderError } from "~/lib/error"
import { fdm } from "~/lib/fdm.server"
=======
import { FarmContent } from "@/components/custom/farm/farm-content"
import { FarmHeader } from "@/components/custom/farm/farm-header"
import { FarmTitle } from "@/components/custom/farm/farm-title"
import { SidebarInset } from "@/components/ui/sidebar"
import { Toaster } from "@/components/ui/sonner"
import { getSession } from "@/lib/auth.server"
import { handleLoaderError } from "@/lib/error"
import { fdm } from "@/lib/fdm.server"
import { useCalendarStore } from "@/store/calendar"
>>>>>>> a3405a89
import { getFarm, getFarms } from "@svenvw/fdm-core"
import {
    type LoaderFunctionArgs,
    type MetaFunction,
    Outlet,
    data,
    useLoaderData,
} from "react-router"
import { clientConfig } from "~/lib/config"

// Meta
export const meta: MetaFunction = () => {
    return [
        { title: `Instellingen - Bedrijf | ${clientConfig.name}` },
        {
            name: "description",
            content: "Bekijk en bewerk de instellingen van je bedrijf.",
        },
    ]
}

/**
 * Loads farm details, farm options, and sidebar navigation items for a given farm.
 *
 * Retrieves the farm identifier from the route parameters, validates it, and uses the user's session from the request to
 * fetch the corresponding farm details. It also retrieves all farms associated with the user, mapping them into simplified
 * farm options. Additionally, it constructs sidebar page items for navigating to farm properties, access settings, and deletion.
 *
 * @param params - Route parameters; must include a valid `b_id_farm`.
 * @returns An object containing the farm details, the farm identifier, an array of farm options, and an array of sidebar page items.
 *
 * @throws {Response} If `b_id_farm` is missing from the parameters.
 * @throws {Response} If no farm matches the provided `b_id_farm`.
 * @throws {Response} If no farms associated with the user are found.
 */
export async function loader({ request, params }: LoaderFunctionArgs) {
    try {
        // Get the farm id
        const b_id_farm = params.b_id_farm
        if (!b_id_farm) {
            throw data("invalid: b_id_farm", {
                status: 400,
                statusText: "invalid: b_id_farm",
            })
        }

        // Get the session
        const session = await getSession(request)

        // Get details of farm
        const farm = await getFarm(fdm, session.principal_id, b_id_farm)
        if (!farm) {
            throw data("not found: b_id_farm", {
                status: 404,
                statusText: "not found: b_id_farm",
            })
        }

        // Get a list of possible farms of the user
        const farms = await getFarms(fdm, session.principal_id)
        if (!farms || farms.length === 0) {
            throw data("not found: farms", {
                status: 404,
                statusText: "not found: farms",
            })
        }

        const farmOptions = farms.map((farm) => {
            return {
                b_id_farm: farm.b_id_farm,
                b_name_farm: farm.b_name_farm,
            }
        })

        // Create the items for sidebar page
        const sidebarPageItems = [
            {
                to: `/farm/${b_id_farm}/settings/properties`,
                title: "Gegevens",
            },
            {
                to: `/farm/${b_id_farm}/settings/access`,
                title: "Toegang",
            },
            {
                to: `/farm/${b_id_farm}/settings/delete`,
                title: "Verwijderen",
            },
        ]

        // Return user information from loader
        return {
            farm: farm,
            b_id_farm: b_id_farm,
            farmOptions: farmOptions,
            sidebarPageItems: sidebarPageItems,
        }
    } catch (error) {
        throw handleLoaderError(error)
    }
}

/**
 * Renders the layout for managing farm settings.
 *
 * This component displays a sidebar that includes the farm header, navigation options, and a link to farm fields.
 * It also renders a main section containing the farm title, description, nested routes via an Outlet, and a notification toaster.
 */
export default function FarmContentBlock() {
    const loaderData = useLoaderData<typeof loader>()
    const calendar = useCalendarStore((state) => state.calendar)

    return (
        <SidebarInset>
            <FarmHeader
                farmOptions={loaderData.farmOptions}
                b_id_farm={loaderData.b_id_farm}
                action={{
                    to: `/farm/${loaderData.b_id_farm}/${calendar}/field`,
                    label: "Naar percelen",
                }}
            />
            <main>
                <FarmTitle
                    title={"Instellingen"}
                    description={"Beheer de instellingen van je bedrijf"}
                />
                <FarmContent sidebarItems={loaderData.sidebarPageItems}>
                    <Outlet />
                </FarmContent>
                <Toaster />
            </main>
        </SidebarInset>
    )
}<|MERGE_RESOLUTION|>--- conflicted
+++ resolved
@@ -1,4 +1,3 @@
-<<<<<<< HEAD
 import { FarmContent } from "~/components/custom/farm/farm-content"
 import { FarmHeader } from "~/components/custom/farm/farm-header"
 import { FarmTitle } from "~/components/custom/farm/farm-title"
@@ -7,17 +6,7 @@
 import { getSession } from "~/lib/auth.server"
 import { handleLoaderError } from "~/lib/error"
 import { fdm } from "~/lib/fdm.server"
-=======
-import { FarmContent } from "@/components/custom/farm/farm-content"
-import { FarmHeader } from "@/components/custom/farm/farm-header"
-import { FarmTitle } from "@/components/custom/farm/farm-title"
-import { SidebarInset } from "@/components/ui/sidebar"
-import { Toaster } from "@/components/ui/sonner"
-import { getSession } from "@/lib/auth.server"
-import { handleLoaderError } from "@/lib/error"
-import { fdm } from "@/lib/fdm.server"
 import { useCalendarStore } from "@/store/calendar"
->>>>>>> a3405a89
 import { getFarm, getFarms } from "@svenvw/fdm-core"
 import {
     type LoaderFunctionArgs,
