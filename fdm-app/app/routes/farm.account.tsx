--- conflicted
+++ resolved
@@ -1,24 +1,18 @@
-<<<<<<< HEAD
 import { getSession } from "~/lib/auth.server"
 import { handleLoaderError } from "~/lib/error"
 import { type LoaderFunctionArgs, type MetaFunction, useLoaderData } from "react-router"
-=======
-import { FarmTitle } from "@/components/custom/farm/farm-title"
-import { Avatar, AvatarFallback, AvatarImage } from "@/components/ui/avatar"
 import {
     Breadcrumb,
     BreadcrumbItem,
     BreadcrumbLink,
     BreadcrumbList,
 } from "@/components/ui/breadcrumb"
->>>>>>> a3405a89
 import {
     Card,
     CardContent,
     CardDescription,
     CardHeader,
     CardTitle,
-<<<<<<< HEAD
 } from "~/components/ui/card"
 import { Separator } from "~/components/ui/separator"
 import { SidebarTrigger } from "~/components/ui/sidebar"
@@ -42,14 +36,6 @@
         },
     ]
 }
-=======
-} from "@/components/ui/card"
-import { Separator } from "@/components/ui/separator"
-import { SidebarTrigger } from "@/components/ui/sidebar"
-import { getSession } from "@/lib/auth.server"
-import { handleLoaderError } from "@/lib/error"
-import { type LoaderFunctionArgs, useLoaderData } from "react-router"
->>>>>>> a3405a89
 
 /**
  * Retrieves the user session data.
