--- conflicted
+++ resolved
@@ -282,7 +282,6 @@
  * would not render until `asyncData` resolves and the fallback would never be shown.
  */
 function Norms(loaderData: Awaited<ReturnType<typeof loader>>) {
-<<<<<<< HEAD
     const {
         farmNorms,
         fieldNorms,
@@ -290,10 +289,7 @@
         hasFieldNormErrors,
         fieldErrorMessages,
     } = use(loaderData.asyncData)
-=======
-    const { farmNorms, fieldNorms, errorMessage } = use(loaderData.asyncData)
     const { showProductiveOnly } = useFieldFilterStore()
->>>>>>> 4511ee80
 
     const location = useLocation()
     const page = location.pathname
