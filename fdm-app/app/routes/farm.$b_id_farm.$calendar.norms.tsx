--- conflicted
+++ resolved
@@ -26,22 +26,15 @@
 import { clientConfig } from "~/lib/config"
 import { handleLoaderError } from "~/lib/error"
 import { fdm } from "~/lib/fdm.server"
-<<<<<<< HEAD
 import type { Route } from "../+types/root"
 import { HeaderNorms } from "~/components/blocks/header/norms"
 import { InlineErrorBoundary } from "~/components/custom/inline-error-boundary"
-=======
 import { useFieldFilterStore } from "~/store/field-filter"
-import { HeaderNorms } from "~/components/blocks/header/norms"
->>>>>>> 438f5978
 import { Alert, AlertDescription } from "~/components/ui/alert"
 import { Button } from "~/components/ui/button"
 import { Card, CardContent, CardHeader, CardTitle } from "~/components/ui/card"
 import { Separator } from "~/components/ui/separator"
-<<<<<<< HEAD
 import { useFarmFieldOptionsStore } from "~/store/farm-field-options"
-=======
->>>>>>> 438f5978
 
 // Meta
 export const meta: MetaFunction = () => {
