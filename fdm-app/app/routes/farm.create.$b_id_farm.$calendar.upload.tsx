import { LocalFileStorage } from "@remix-run/file-storage/local"
import { type FileUpload, parseFormData } from "@remix-run/form-data-parser"
import {
    addCultivation,
    addField,
    addSoilAnalysis,
    getFarm,
} from "@svenvw/fdm-core"
import * as turf from "@turf/turf"
import type { Feature, FeatureCollection, Polygon } from "geojson"
import proj4 from "proj4"
import type {
    ActionFunctionArgs,
    LoaderFunctionArgs,
    MetaFunction,
} from "react-router"
import { data, useLoaderData } from "react-router"
import { dataWithWarning, redirectWithSuccess } from "remix-toast"
import { combine, parseDbf, parseShp } from "shpjs"
import { MijnPercelenUploadForm } from "@/app/components/blocks/mijnpercelen/form-upload"
import { Header } from "~/components/blocks/header/base"
import { HeaderFarmCreate } from "~/components/blocks/header/create-farm"
import { SidebarInset } from "~/components/ui/sidebar"
import { getNmiApiKey, getSoilParameterEstimates } from "~/integrations/nmi"
import { getSession } from "~/lib/auth.server"
import { getCalendar } from "~/lib/calendar"
import { clientConfig } from "~/lib/config"
import { handleActionError } from "~/lib/error"
import { fdm } from "~/lib/fdm.server"

// Meta
export const meta: MetaFunction = () => {
    return [
        {
            title: `Shapefile uploaden - Bedrijf toevoegen | ${clientConfig.name}`,
        },
        {
            name: "description",
            content: "Upload een shapefile om percelen te importeren.",
        },
    ]
}

export async function loader({ request, params }: LoaderFunctionArgs) {
    // Get the Id and name of the farm
    const b_id_farm = params.b_id_farm
    if (!b_id_farm) {
        throw data("Farm ID is required", {
            status: 400,
            statusText: "Farm ID is required",
        })
    }

    // Get the session
    const session = await getSession(request)

    const farm = await getFarm(fdm, session.principal_id, b_id_farm)
    if (!farm) {
        throw data("Farm not found", {
            status: 404,
            statusText: "Farm not found",
        })
    }

    const calendar = getCalendar(params)

    return { b_id_farm, b_name_farm: farm.b_name_farm, calendar }
}

export default function UploadMijnPercelenPage() {
    const { b_id_farm, calendar, b_name_farm } = useLoaderData<typeof loader>()

    return (
        <SidebarInset>
            <Header action={undefined}>
                <HeaderFarmCreate b_name_farm={b_name_farm} />
            </Header>
            <main>
                <div className="flex h-screen items-center justify-center">
                    <MijnPercelenUploadForm
                        b_id_farm={b_id_farm}
                        calendar={calendar}
                    />
                </div>
            </main>
        </SidebarInset>
    )
}

interface RvoProperties {
    SECTORID: number
    SECTORVER: number
    NEN3610ID: string
    VOLGNR: number
    NAAM: string
    BEGINDAT: number
    EINDDAT: number
    GEWASCODE: string
    GEWASOMSCH: string
    TITEL: string
    TITELOMSCH: string
}

export async function action({ request, params }: ActionFunctionArgs) {
    const fileStorage = new LocalFileStorage("./uploads/shapefiles")
    const storageKeys: string[] = []

    try {
        // Get the Id and name of the farm
        const b_id_farm = params.b_id_farm
        if (!b_id_farm) {
            throw data("Farm ID is required", {
                status: 400,
                statusText: "Farm ID is required",
            })
        }

        const session = await getSession(request)
        const calendar = await getCalendar(params)
        const nmiApiKey = getNmiApiKey()

        const uploadHandler = async (fileUpload: FileUpload) => {
            const storageKey = crypto.randomUUID()
            storageKeys.push(storageKey)
            await fileStorage.set(storageKey, fileUpload)
            return fileStorage.get(storageKey)
        }

        const formData = await parseFormData(request, uploadHandler)
        const files = formData.getAll("shapefile") as File[]

        const shp_file = files.find((f) => f.name.endsWith(".shp"))
        const shx_file = files.find((f) => f.name.endsWith(".shx"))
        const dbf_file = files.find((f) => f.name.endsWith(".dbf"))
        const prj_file = files.find((f) => f.name.endsWith(".prj"))

        if (!shp_file || !shx_file || !dbf_file || !prj_file) {
            return dataWithWarning(
                {},
                "Een .shp, .shx, .dbf en .prj bestand zijn verplicht.",
            )
        }

        const shpBuffer = await shp_file.arrayBuffer()
        const shxBuffer = await shx_file.arrayBuffer()
        const dbfBuffer = await dbf_file.arrayBuffer()
        const prj_text = await prj_file.text()

        let shapefile: FeatureCollection<Polygon, RvoProperties>
        try {
            shapefile = (await combine([
                parseShp(shpBuffer, shxBuffer),
                parseDbf(dbfBuffer),
            ])) as FeatureCollection<Polygon, RvoProperties>
        } catch (_error) {
            return dataWithWarning({}, "Shapefile is ongeldig.")
        }

        if (shapefile.features.length === 0) {
            return dataWithWarning({}, "Shapefile bevat geen percelen.")
        }

        const source_proj = prj_text
        const dest_proj = "EPSG:4326"

        const converter = proj4(source_proj, dest_proj)

        const features = shapefile.features.map(
            (feature: Feature<Polygon, RvoProperties>) => {
                const new_coords = feature.geometry.coordinates.map(
                    (ring: number[][]) => {
                        return ring.map((coord: number[]) => {
                            return converter.forward(coord)
                        })
                    },
                )
                feature.geometry.coordinates = new_coords
                return feature
            },
        )

        for (const feature of features) {
            const { properties, geometry } = feature
            const {
                SECTORID,
                SECTORVER,
                NEN3610ID,
                VOLGNR,
                NAAM,
                BEGINDAT,
                EINDDAT,
                GEWASCODE,
                GEWASOMSCH,
                TITEL,
                TITELOMSCH,
            } = properties

            if (
                !SECTORID ||
                !SECTORVER ||
                !NEN3610ID ||
                !VOLGNR ||
                !NAAM ||
                !BEGINDAT ||
                !EINDDAT ||
                !GEWASCODE ||
                !GEWASOMSCH ||
                !TITEL ||
                !TITELOMSCH
            ) {
                return dataWithWarning(
                    {},
                    "De shapefile bevat niet de vereiste RVO attributen.",
                )
            }

            const b_geometry = turf.polygon(geometry.coordinates)
            const b_name = NAAM
            const b_start = new Date(BEGINDAT)
            const b_end = EINDDAT === 253402297199 ? null : new Date(EINDDAT)
            const b_lu_catalogue = `nl_${GEWASCODE}`
            const b_acquiring_method = `nl_${TITEL}`

            const fieldId = await addField(
                fdm,
                session.principal_id,
                b_id_farm,
                b_name,
                null,
                b_geometry.geometry,
                b_start,
                b_acquiring_method,
                b_end,
            )

            await addCultivation(
                fdm,
                session.principal_id,
                b_lu_catalogue,
                fieldId,
                new Date(`${calendar}-01-01`),
                undefined,
            )

            if (nmiApiKey) {
                const estimates = await getSoilParameterEstimates(
                    b_geometry,
                    nmiApiKey,
                )

                await addSoilAnalysis(
                    fdm,
                    session.principal_id,
                    undefined,
                    estimates.a_source,
                    fieldId,
                    estimates.a_depth_lower,
                    undefined,
                    estimates,
                )
            }
        }

        return redirectWithSuccess(
            `/farm/create/${b_id_farm}/${calendar}/fields`,
            {
                message: "Percelen zijn succesvol geïmporteerd! 🎉",
            },
        )
    } catch (error) {
<<<<<<< HEAD
        return handleActionError(error)
=======
        throw handleActionError(error)
    } finally {
        for (const key of storageKeys) {
            await fileStorage.remove(key)
        }
>>>>>>> 438f5978
    }
}<|MERGE_RESOLUTION|>--- conflicted
+++ resolved
@@ -268,14 +268,10 @@
             },
         )
     } catch (error) {
-<<<<<<< HEAD
         return handleActionError(error)
-=======
-        throw handleActionError(error)
     } finally {
         for (const key of storageKeys) {
             await fileStorage.remove(key)
         }
->>>>>>> 438f5978
     }
 }