<<<<<<< HEAD
import { ZOOM_LEVEL_FIELDS } from "@/components/custom/atlas/atlas"
import { generateFeatureClass } from "@/components/custom/atlas/atlas-functions"
import {
    getMapboxStyle,
    getMapboxToken,
} from "@/components/custom/atlas/atlas-mapbox"
import {
    FieldsPanelHover,
    FieldsPanelSelection,
    FieldsPanelZoom,
} from "@/components/custom/atlas/atlas-panels"
import {
    FieldsSourceAvailable,
    FieldsSourceSelected,
} from "@/components/custom/atlas/atlas-sources"
import { getFieldsStyle } from "@/components/custom/atlas/atlas-styles"
import { getViewState } from "@/components/custom/atlas/atlas-viewstate"
import {
    Breadcrumb,
    BreadcrumbItem,
    BreadcrumbLink,
    BreadcrumbList,
    BreadcrumbSeparator,
} from "@/components/ui/breadcrumb"
import { Separator } from "@/components/ui/separator"
import { SidebarInset, SidebarTrigger } from "@/components/ui/sidebar"
import { Skeleton } from "@/components/ui/skeleton"
import { getSession } from "@/lib/auth.server"
import { getCalendar, getTimeframe } from "@/lib/calendar"
import { handleActionError, handleLoaderError } from "@/lib/error"
=======
>>>>>>> 7153513a
import {
    addCultivation,
    addField,
    addSoilAnalysis,
    getFarm,
} from "@svenvw/fdm-core"
import { useState } from "react"
import {
    GeolocateControl,
    Layer,
    Map as MapGL,
    NavigationControl,
} from "react-map-gl"
import {
    type ActionFunctionArgs,
    type LoaderFunctionArgs,
    type MetaFunction,
    data,
    useLoaderData,
} from "react-router"
import { redirectWithSuccess } from "remix-toast"
import { ClientOnly } from "remix-utils/client-only"
import { ZOOM_LEVEL_FIELDS } from "~/components/custom/atlas/atlas"
import { generateFeatureClass } from "~/components/custom/atlas/atlas-functions"
import {
    FieldsPanelHover,
    FieldsPanelSelection,
    FieldsPanelZoom,
} from "~/components/custom/atlas/atlas-panels"
import {
    FieldsSourceAvailable,
    FieldsSourceSelected,
} from "~/components/custom/atlas/atlas-sources"
import { getFieldsStyle } from "~/components/custom/atlas/atlas-styles"
import { getViewState } from "~/components/custom/atlas/atlas-viewstate"
import {
    Breadcrumb,
    BreadcrumbItem,
    BreadcrumbLink,
    BreadcrumbList,
    BreadcrumbSeparator,
} from "~/components/ui/breadcrumb"
import { Separator } from "~/components/ui/separator"
import { SidebarInset, SidebarTrigger } from "~/components/ui/sidebar"
import { Skeleton } from "~/components/ui/skeleton"
import { getMapboxStyle, getMapboxToken } from "~/integrations/mapbox"
import { getSession } from "~/lib/auth.server"
import { getCalendar, getTimeframe } from "~/lib/calendar"
import { clientConfig } from "~/lib/config"
import { handleActionError, handleLoaderError } from "~/lib/error"
import { fdm } from "~/lib/fdm.server"
import { getNmiApiKey, getSoilParameterEstimates } from "../integrations/nmi"

// Meta
export const meta: MetaFunction = () => {
    return [
        { title: `Kaart - Bedrijf toevoegen | ${clientConfig.name}` },
        {
            name: "description",
            content:
                "Bekijk en bewerk je percelen op een interactieve kaart. Pas perceelgrenzen aan en bekijk satellietbeelden.",
        },
    ]
}

/**
 * Retrieves farm details and map configurations for rendering the farm map.
 *
 * This loader function extracts the farm ID from route parameters, validates its presence, and uses the current session to fetch the corresponding farm details. It then retrieves the Mapbox token and style configuration, and returns these along with the farm's display name and a URL for available fields. Any errors encountered during processing are transformed using {@link handleLoaderError}.
 *
 * @throws {Response} When the farm ID is missing, the specified farm is not found, or another error occurs during data retrieval.
 *
 * @returns An object containing the farm name, Mapbox token, Mapbox style, and the URL for available fields.
 */
export async function loader({ request, params }: LoaderFunctionArgs) {
    try {
        // Get the Id and name of the farm
        const b_id_farm = params.b_id_farm
        if (!b_id_farm) {
            throw data("Farm ID is required", {
                status: 400,
                statusText: "Farm ID is required",
            })
        }

        // Get the session
        const session = await getSession(request)

        const farm = await getFarm(fdm, session.principal_id, b_id_farm)

        if (!farm) {
            throw data("Farm not found", {
                status: 404,
                statusText: "Farm not found",
            })
        }

        // Get the Mapbox token and style
        const mapboxToken = getMapboxToken()
        const mapboxStyle = getMapboxStyle()

        return {
            b_name_farm: farm.b_name_farm,
            mapboxToken: mapboxToken,
            mapboxStyle: mapboxStyle,
            fieldsAvailableUrl: process.env.AVAILABLE_FIELDS_URL,
        }
    } catch (error) {
        throw handleLoaderError(error)
    }
}

// Main
export default function Index() {
    const loaderData = useLoaderData<typeof loader>()

    const fieldsAvailableId = "fieldsAvailable"
    // const fields = loaderData.savedFields
    const viewState = getViewState(null)
    const fieldsAvailableStyle = getFieldsStyle(fieldsAvailableId)

    const fieldsSelectedId = "fieldsSelected"
    const fieldsSelectedStyle = getFieldsStyle(fieldsSelectedId)

    // Set selected fields
    const [selectedFieldsData, setSelectedFieldsData] = useState(
        generateFeatureClass(),
    )

    return (
        <SidebarInset>
            <header className="flex h-16 shrink-0 items-center gap-2 border-b px-4">
                <SidebarTrigger className="-ml-1" />
                <Separator orientation="vertical" className="mr-2 h-4" />
                <Breadcrumb>
                    <BreadcrumbList>
                        <BreadcrumbItem className="hidden md:block">
                            <BreadcrumbLink>Maak een bedrijf</BreadcrumbLink>
                        </BreadcrumbItem>
                        <BreadcrumbSeparator className="hidden md:block" />
                        <BreadcrumbItem className="hidden md:block">
                            <BreadcrumbLink>
                                {loaderData.b_name_farm}
                            </BreadcrumbLink>
                        </BreadcrumbItem>
                        <BreadcrumbSeparator className="hidden md:block" />
                        <BreadcrumbItem className="hidden md:block">
                            <BreadcrumbLink>Selecteer percelen</BreadcrumbLink>
                        </BreadcrumbItem>
                    </BreadcrumbList>
                </Breadcrumb>
            </header>
            <main>
                <div className="space-y-6 p-10 pb-0">
                    <div className="flex items-center">
                        <div className="space-y-0.5">
                            <h2 className="text-2xl font-bold tracking-tight">
                                Kaart
                            </h2>
                            <p className="text-muted-foreground">
                                Zoom in en selecteer je percelen
                            </p>
                        </div>

                        <div className="ml-auto">
                            {/* <a href={`/farm/create/${loaderData.b_id_farm}/cultivations`} className="ml-auto">
                <Button>Doorgaan</Button>
              </a> */}
                        </div>
                    </div>
                    <Separator className="my-6" />
                </div>
                <div>
                    <ClientOnly
                        fallback={
                            <Skeleton className="h-full w-full rounded-xl" />
                        }
                    >
                        {() => (
                            <MapGL
                                {...viewState}
                                style={{
                                    height: "calc(100vh - 64px - 123px)",
                                    width: "100%",
                                }}
                                interactive={true}
                                mapStyle={loaderData.mapboxStyle}
                                mapboxAccessToken={loaderData.mapboxToken}
                                interactiveLayerIds={[
                                    fieldsAvailableId,
                                    fieldsSelectedId,
                                ]}
                            >
                                <GeolocateControl />
                                <NavigationControl />

                                <FieldsSourceAvailable
                                    id={fieldsAvailableId}
                                    url={loaderData.fieldsAvailableUrl}
                                    zoomLevelFields={ZOOM_LEVEL_FIELDS}
                                >
                                    <Layer {...fieldsAvailableStyle} />
                                </FieldsSourceAvailable>

                                <FieldsSourceSelected
                                    id={fieldsSelectedId}
                                    availableLayerId={fieldsAvailableId}
                                    fieldsData={selectedFieldsData}
                                    setFieldsData={setSelectedFieldsData}
                                >
                                    <Layer {...fieldsSelectedStyle} />
                                </FieldsSourceSelected>

                                <div className="fields-panel grid gap-4 w-[350px]">
                                    <FieldsPanelSelection
                                        fields={selectedFieldsData}
                                    />
                                    <FieldsPanelZoom
                                        zoomLevelFields={ZOOM_LEVEL_FIELDS}
                                    />
                                    <FieldsPanelHover
                                        zoomLevelFields={ZOOM_LEVEL_FIELDS}
                                        layer={fieldsAvailableId}
                                        layerExclude={fieldsSelectedId}
                                    />
                                    <FieldsPanelHover
                                        zoomLevelFields={ZOOM_LEVEL_FIELDS}
                                        layer={fieldsSelectedId}
                                    />
                                </div>
                            </MapGL>
                        )}
                    </ClientOnly>
                </div>
            </main>
        </SidebarInset>
    )
}

/**
 * Processes form submission for adding fields to a farm.
 *
 * This action extracts selected fields from the incoming form data, validates the presence
 * of the farm identifier, and establishes the user session. It adds each field to the specified farm,
 * creates the corresponding cultivation entry, and conditionally performs soil analysis if an API key is present.
 * Upon successful processing, it redirects to the farm fields page with a success message.
 *
 * @returns A redirect response to the farm fields page with a success message.
 *
 * @throws {Error} If the farm identifier is missing or if an operation (such as adding a field, cultivation,
 * or soil analysis) fails.
 */
export async function action({ request, params }: ActionFunctionArgs) {
    try {
        const formData = await request.formData()
        const b_id_farm = params.b_id_farm

        if (!b_id_farm) {
            throw new Error("missing: b_id_farm")
        }

        // Get the session
        const session = await getSession(request)

        // Get timeframe from calendar store
        const calendar = getCalendar(params)
        const timeframe = getTimeframe(params)

        const nmiApiKey = getNmiApiKey()

        const selectedFields = JSON.parse(
            String(formData.get("selected_fields")),
        )

        // Add fields to farm
        await Promise.all(
            selectedFields.features.map(async (field, index: number) => {
                const b_name = `Perceel ${index + 1}`
                const b_id_source = field.properties.b_id_source
                const b_lu_catalogue = `nl_${field.properties.b_lu_catalogue}` //TEMPORARY
                const b_geometry = field.geometry
                const currentYear = new Date().getFullYear()
                const defaultDate = timeframe.start
                    ? timeframe.start
                    : `${currentYear}-01-01`
                const b_start = defaultDate
                const b_lu_start = defaultDate
                const b_lu_end = undefined
                const b_end = undefined
                const b_acquiring_method = "unknown"

                const b_id = await addField(
                    fdm,
                    session.principal_id,
                    b_id_farm,
                    b_name,
                    b_id_source,
                    b_geometry,
                    b_start,
                    b_acquiring_method,
                    b_end,
                )
                await addCultivation(
                    fdm,
                    session.principal_id,
                    b_lu_catalogue,
                    b_id,
                    b_lu_start,
                    b_lu_end,
                )

                if (nmiApiKey) {
                    const estimates = await getSoilParameterEstimates(
                        field,
                        nmiApiKey,
                    )

                    await addSoilAnalysis(
                        fdm,
                        session.principal_id,
                        undefined,
                        estimates.a_source,
                        b_id,
                        estimates.a_depth,
                        undefined,
                        {
                            a_p_al: estimates.a_p_al,
                            a_p_cc: estimates.a_p_cc,
                            a_som_loi: estimates.a_som_loi,
                            b_soiltype_agr: estimates.b_soiltype_agr,
                            b_gwl_class: estimates.b_gwl_class,
                        },
                    )
                }

                return b_id
            }),
        )

        return redirectWithSuccess(
            `/farm/create/${b_id_farm}/${calendar}/fields`,
            {
                message: "Percelen zijn toegevoegd! 🎉",
            },
        )
    } catch (error) {
        throw handleActionError(error)
    }
}<|MERGE_RESOLUTION|>--- conflicted
+++ resolved
@@ -1,6 +1,3 @@
-<<<<<<< HEAD
-import { ZOOM_LEVEL_FIELDS } from "@/components/custom/atlas/atlas"
-import { generateFeatureClass } from "@/components/custom/atlas/atlas-functions"
 import {
     getMapboxStyle,
     getMapboxToken,
@@ -29,8 +26,7 @@
 import { getSession } from "@/lib/auth.server"
 import { getCalendar, getTimeframe } from "@/lib/calendar"
 import { handleActionError, handleLoaderError } from "@/lib/error"
-=======
->>>>>>> 7153513a
+import { useCalendarStore } from "@/store/calendar"
 import {
     addCultivation,
     addField,
