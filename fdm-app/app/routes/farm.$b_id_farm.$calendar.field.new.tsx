--- conflicted
+++ resolved
@@ -308,11 +308,8 @@
                                     id={fieldsAvailableId}
                                     calendar={loaderData.calendar}
                                     zoomLevelFields={ZOOM_LEVEL_FIELDS}
-<<<<<<< HEAD
+                                    exclude={fieldsSaved.features}
                                     redirectToDetailsPage={false}
-=======
-                                    exclude={fieldsSaved.features}
->>>>>>> 5605c9a4
                                 >
                                     <Layer {...fieldsAvailableStyle} />
                                 </FieldsSourceAvailable>
