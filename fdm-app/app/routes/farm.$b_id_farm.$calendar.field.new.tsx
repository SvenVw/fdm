--- conflicted
+++ resolved
@@ -16,17 +16,6 @@
 	NavigationControl,
 } from "react-map-gl/mapbox";
 import {
-<<<<<<< HEAD
-    type ActionFunctionArgs,
-    data,
-    type LoaderFunctionArgs,
-    type MetaFunction,
-    useLoaderData,
-} from "react-router"
-import { dataWithError, redirectWithSuccess } from "remix-toast"
-import { ClientOnly } from "remix-utils/client-only"
-import { ZOOM_LEVEL_FIELDS } from "~/components/blocks/atlas/atlas"
-=======
 	type ActionFunctionArgs,
 	type LoaderFunctionArgs,
 	type MetaFunction,
@@ -36,47 +25,11 @@
 import { dataWithError, redirectWithSuccess } from "remix-toast";
 import { ClientOnly } from "remix-utils/client-only";
 import { ZOOM_LEVEL_FIELDS } from "~/components/blocks/atlas/atlas";
->>>>>>> a80868de
 import {
 	FieldsPanelHover,
 	FieldsPanelZoom,
 } from "~/components/blocks/atlas/atlas-panels";
 import {
-<<<<<<< HEAD
-    FieldsSourceAvailable,
-    FieldsSourceNotClickable,
-} from "~/components/blocks/atlas/atlas-sources"
-import { getFieldsStyle } from "~/components/blocks/atlas/atlas-styles"
-import { getViewState } from "~/components/blocks/atlas/atlas-viewstate"
-import FieldDetailsDialog from "~/components/blocks/field/form"
-import { FormSchema } from "~/components/blocks/field/schema"
-import { Header } from "~/components/blocks/header/base"
-import { HeaderFarm } from "~/components/blocks/header/farm"
-import { HeaderField } from "~/components/blocks/header/field"
-import { Separator } from "~/components/ui/separator"
-import { SidebarInset } from "~/components/ui/sidebar"
-import { Skeleton } from "~/components/ui/skeleton"
-import { getMapboxStyle, getMapboxToken } from "~/integrations/mapbox"
-import { getNmiApiKey, getSoilParameterEstimates } from "~/integrations/nmi"
-import { getSession } from "~/lib/auth.server"
-import { getCalendar, getTimeframe } from "~/lib/calendar"
-import { handleActionError, handleLoaderError } from "~/lib/error"
-import { fdm } from "~/lib/fdm.server"
-import { extractFormValuesFromRequest } from "~/lib/form"
-import { useCalendarStore } from "~/store/calendar"
-import { clientConfig } from "../lib/config"
-
-// Meta
-export const meta: MetaFunction = () => {
-    return [
-        { title: `Nieuw perceel | ${clientConfig.name}` },
-        {
-            name: "description",
-            content: "Voeg een nieuw perceel toe",
-        },
-    ]
-}
-=======
 	FieldsSourceAvailable,
 	FieldsSourceNotClickable,
 } from "~/components/blocks/atlas/atlas-sources";
@@ -101,12 +54,14 @@
 
 // Meta
 export const meta: MetaFunction = () => {
-	return [
-		{ title: "FDM App" },
-		{ name: "description", content: "Welcome to FDM!" },
-	];
-};
->>>>>>> a80868de
+    return [
+        { title: `Nieuw perceel | ${clientConfig.name}` },
+        {
+            name: "description",
+            content: "Voeg een nieuw perceel toe",
+        },
+    ]
+}
 
 /**
  * Retrieves farm details and map configurations for rendering the farm map.
