--- conflicted
+++ resolved
@@ -14,14 +14,11 @@
     getFertilizers,
     getField,
     removeFertilizerApplication,
-<<<<<<< HEAD
     getCurrentSoilData,
     getCultivations,
     Timeframe,
     FdmType,
-=======
     updateFertilizerApplication,
->>>>>>> a07380ac
 } from "@svenvw/fdm-core"
 import {
     type ActionFunctionArgs,
