import { Button } from "~/components/ui/button"
import {
    Card,
    CardContent,
    CardDescription,
    CardFooter,
    CardHeader,
    CardTitle,
<<<<<<< HEAD
} from "~/components/ui/card"
import { signIn } from "~/lib/auth-client"
import { auth } from "~/lib/auth.server"
import { handleLoaderError } from "~/lib/error"
import { cn } from "~/lib/utils"
import { Check, MoveDown, Info } from "lucide-react"
=======
} from "@/components/ui/card"
import { signIn } from "@/lib/auth-client"
import { auth } from "@/lib/auth.server"
import { handleLoaderError } from "@/lib/error"
import { cn } from "@/lib/utils"
import { Check, Cookie, MoveDown } from "lucide-react"
>>>>>>> a3405a89
import type { LoaderFunctionArgs } from "react-router"
import { redirect } from "react-router"
import { toast } from "sonner"
import type { MetaFunction } from "react-router"
import { Alert, AlertDescription, AlertTitle } from "~/components/ui/alert"
import { clientConfig } from "~/lib/config"

export const meta: MetaFunction = () => {
    return [
        { title: `Aanmelden | ${clientConfig.name}` },
        {
            name: "description",
            content: `Meld je aan bij ${clientConfig.name} om toegang te krijgen tot je dashboard en je bedrijfsgegevens te beheren.`,
        },
    ]
}

/**
 * Checks for an existing user session and redirects authenticated users.
 *
 * This asynchronous loader function retrieves the user session from the request headers
 * via the authentication API. If a valid session exists, the function redirects the user
 * to the "/farm" route; otherwise, it returns an empty object. Any errors during session
 * retrieval are processed by {@link handleLoaderError} and thrown.
 *
 * @param request - The HTTP request object whose headers are used to retrieve the session.
 *
 * @returns A redirect response to "/farm" if a session exists, or an empty object otherwise.
 *
 * @throws {Error} If session retrieval fails, the error processed by {@link handleLoaderError} is thrown.
 */
export async function loader({ request }: LoaderFunctionArgs) {
    try {
        // Get the session
        const session = await auth.api.getSession({
            headers: request.headers,
        })

        // If user has an session redirect to app
        if (session?.session) {
            return redirect("/farm")
        }

        // Return user information from loader
        return {}
    } catch (error) {
        throw handleLoaderError(error)
    }
}

/**
 * Renders the sign-in page with social authentication options.
 *
 * This component displays a structured interface for user sign-in. It provides social sign-in buttons for Microsoft and Google,
 * along with information about service benefits and a link to the privacy policy. If a social sign-in attempt fails, a toast notification
 * is displayed and the error is logged to the console.
 *
 * @returns A React element representing the sign-in page.
 */
export default function SignIn() {
    const handleSignInError = (provider: string, error: unknown) => {
        toast(
            `Er is helaas iets misgegaan bij het aanmelden met ${provider}. Probeer het opnieuw.`,
        )
        console.error("Social sign-in failed:", error)
    }
    const openCookieSettings = () => {
        if (typeof window !== "undefined" && window.openCookieSettings) {
            window.openCookieSettings()
        }
    }
    const onOpenCookieSettings = () => {
        openCookieSettings()
    }
    return (
<<<<<<< HEAD
        <div className="w-full lg:grid lg:min-h-[600px] lg:grid-cols-2 xl:min-h-[800px]">
            <div className="flex h-screen items-center justify-center py-12">
                <div className="mx-auto grid w-[350px] gap-6">
                    <div className="grid gap-2 text-center">
                        {/* <img src="logo.png" alt="Logo ${clientConfig.name}"/> */}
                        <h1 className="text-3xl font-bold">${clientConfig.name}</h1>
                        <p className="text-balance text-muted-foreground">
                            Maak een account aan en krijg toegang tot:
=======
        <div>
            <div className="w-full lg:grid lg:min-h-[600px] lg:grid-cols-2 xl:min-h-[800px]">
                <div className="flex h-screen items-center justify-center py-12">
                    <div className="mx-auto grid w-[350px] gap-6">
                        <div className="flex items-center justify-center gap-2">
                            <div className="flex aspect-square size-16 items-center justify-center rounded-lg bg-[#122023]">
                                <img
                                    className="size-12"
                                    src="/fdm-high-resolution-logo-transparent-no-text.png"
                                    alt="FDM"
                                />
                            </div>
                            <div className="flex flex-col gap-0.5 leading-none">
                                <span className="font-semibold text-4xl">
                                    FDM
                                </span>
                            </div>
                        </div>
                        {/* End logo and title fix */}
                        <p className="text-center text-muted-foreground">
                            Maak een account aan bij FDM en krijg toegang tot:
>>>>>>> a3405a89
                        </p>
                        <div className="space-y-5">
                            <div>
                                <div
                                    key="nutrientenbalans"
                                    className="mb-4 grid grid-cols-[25px_1fr] space-x-2 items-start pb-4 last:mb-0 last:pb-0"
                                >
                                    <span>
                                        <Check />{" "}
                                    </span>
                                    <div className="space-y-1">
                                        <p className="text-sm text-left font-medium leading-none">
                                            Nutriëntenbalans
                                        </p>
                                        <p className="text-sm text-left text-muted-foreground">
                                            Aanvoer en afvoer van nutriënten op
                                            bedrijfsniveau
                                        </p>
                                    </div>
                                </div>
                            </div>

                            <div>
                                <div
                                    key="osbalans"
                                    className="mb-4 grid grid-cols-[25px_1fr] space-x-2 items-start pb-4 last:mb-0 last:pb-0"
                                >
                                    <span>
                                        <Check />{" "}
                                    </span>
                                    <div className="space-y-1">
                                        <p className="text-sm text-left font-medium leading-none">
                                            OS Balans
                                        </p>
                                        <p className="text-sm text-left text-muted-foreground">
                                            Opbouw van organische stof per
                                            perceel
                                        </p>
                                    </div>
                                </div>
                            </div>
                            <div>
                                <div
                                    key="baat"
                                    className="mb-4 grid grid-cols-[25px_1fr] space-x-2 items-start pb-4 last:mb-0 last:pb-0"
                                >
                                    <span>
                                        <Check />{" "}
                                    </span>
                                    <div className="space-y-1">
                                        <p className="text-sm text-left font-medium leading-none">
                                            Meststofkeuzeadviestool
                                        </p>
                                        <p className="text-sm text-left text-muted-foreground">
                                            Integraal bemestingsadvies dat
                                            rekening houdt met productie en
                                            milieu
                                        </p>
                                    </div>
                                </div>
                            </div>
                        </div>
<<<<<<< HEAD
                    </div>
                    <Alert className="mb-4">
                        <Info className="h-4 w-4" />
                        <AlertTitle>
                            <p className="text-sm text-left font-medium leading-none">
                                Let op!
                            </p>
                        </AlertTitle>
                        <AlertDescription>
                            <p className="text-sm text-left text-muted-foreground">
                                {`${clientConfig.name} is nog in ontwikkeling. Functionaliteiten
                                kunnen nog ontbreken of veranderen.`}
                            </p>
                        </AlertDescription>
                    </Alert>
                    <Card>
                        <CardHeader>
                            <CardTitle>Aanmelden</CardTitle>
                            <CardDescription>
                                Kies een van de onderstaande opties om aan te
                                melden.
                            </CardDescription>
                        </CardHeader>
                        <CardContent>
                            <div className="grid w-full items-center gap-4">
                                <div className="flex flex-col space-y-1.5">
                                    <Button
                                        variant={"outline"}
                                        className={cn("w-full gap-2")}
                                        onClick={async () => {
                                            try {
                                                await signIn.social({
                                                    provider: "microsoft",
                                                    callbackURL: "/farm",
                                                })
                                            } catch (error) {
                                                handleSignInError(
                                                    "Microsoft",
                                                    error,
                                                )
                                            }
                                        }}
                                    >
                                        <svg
                                            role="img"
                                            aria-label="Microsoft logo"
                                            width="1024"
                                            height="1024"
                                            viewBox="0 0 1024 1024"
                                            fill="none"
                                            xmlns="http://www.w3.org/2000/svg"
=======
                        <Card>
                            <CardHeader>
                                <CardTitle>Aanmelden</CardTitle>
                                <CardDescription>
                                    Kies een van de onderstaande opties om aan
                                    te melden.
                                </CardDescription>
                            </CardHeader>
                            <CardContent>
                                <div className="grid w-full items-center gap-4">
                                    <div className="flex flex-col space-y-1.5">
                                        <Button
                                            variant={"outline"}
                                            className={cn("w-full gap-2")}
                                            onClick={async () => {
                                                try {
                                                    await signIn.social({
                                                        provider: "microsoft",
                                                        callbackURL: "/farm",
                                                    })
                                                } catch (error) {
                                                    handleSignInError(
                                                        "Microsoft",
                                                        error,
                                                    )
                                                }
                                            }}
>>>>>>> a3405a89
                                        >
                                            <svg
                                                role="img"
                                                aria-label="Microsoft logo"
                                                width="1024"
                                                height="1024"
                                                viewBox="0 0 1024 1024"
                                                fill="none"
                                                xmlns="http://www.w3.org/2000/svg"
                                            >
                                                <path
                                                    d="M44.522 44.5217H489.739V489.739H44.522V44.5217Z"
                                                    fill="#F35325"
                                                />
                                                <path
                                                    d="M534.261 44.5217H979.478V489.739H534.261V44.5217Z"
                                                    fill="#81BC06"
                                                />
                                                <path
                                                    d="M44.522 534.261H489.739V979.478H44.522V534.261Z"
                                                    fill="#05A6F0"
                                                />
                                                <path
                                                    d="M534.261 534.261H979.478V979.478H534.261V534.261Z"
                                                    fill="#FFBA08"
                                                />
                                            </svg>
                                            Aanmelden met Microsoft
                                        </Button>
                                    </div>
                                    <div className="flex flex-col space-y-1.5">
                                        <Button
                                            variant={"outline"}
                                            className={cn("w-full gap-2")}
                                            onClick={async () => {
                                                try {
                                                    await signIn.social({
                                                        provider: "google",
                                                        callbackURL: "/farm",
                                                    })
                                                } catch (error) {
                                                    handleSignInError(
                                                        "Google",
                                                        error,
                                                    )
                                                }
                                            }}
                                        >
                                            <svg
                                                role="img"
                                                aria-label="Google logo"
                                                xmlns="http://www.w3.org/2000/svg"
                                                width="0.98em"
                                                height="1em"
                                                viewBox="0 0 256 262"
                                            >
                                                <path
                                                    fill="#4285F4"
                                                    d="M255.878 133.451c0-10.734-.871-18.567-2.756-26.69H130.55v48.448h71.947c-1.45 12.04-9.283 30.172-26.69 42.356l-.244 1.622l38.755 30.023l2.685.268c24.659-22.774 38.875-56.282 38.875-96.027"
                                                />

                                                <path
                                                    fill="#34A853"
                                                    d="M130.55 261.1c35.248 0 64.839-11.605 86.453-31.622l-41.196-31.913c-11.024 7.688-25.82 13.055-45.257 13.055c-34.523 0-63.824-22.773-74.269-54.25l-1.531.13l-40.298 31.187l-.527 1.465C35.393 231.798 79.49 261.1 130.55 261.1"
                                                />

                                                <path
                                                    fill="#FBBC05"
                                                    d="M56.281 156.37c-2.756-8.123-4.351-16.827-4.351-25.82c0-8.994 1.595-17.697 4.206-25.82l-.073-1.73L15.26 71.312l-1.335.635C5.077 89.644 0 109.517 0 130.55s5.077 40.905 13.925 58.602z"
                                                />

                                                <path
                                                    fill="#EB4335"
                                                    d="M130.55 50.479c24.514 0 41.05 10.589 50.479 19.438l36.844-35.974C195.245 12.91 165.798 0 130.55 0C79.49 0 35.393 29.301 13.925 71.947l42.211 32.783c10.59-31.477 39.891-54.251 74.414-54.251"
                                                />
                                            </svg>
                                            Aanmelden met Google
                                        </Button>
                                    </div>
                                </div>
<<<<<<< HEAD
                            </div>
                        </CardContent>
                        <CardFooter className="flex justify-center">
                            <p className="text-sm font-medium text-muted-foreground text-center">
                                Door verder te gaan, gaat u akkoord met het{" "}
                                <a
                                    href="/privacy"
                                    aria-label="Lees ons privacybeleid"
                                    target="_blank"
                                    rel="noopener noreferrer"
                                    className="underline hover:text-primary focus:outline-none focus:ring-2 focus:ring-ring focus:ring-offset-2"
                                >
                                    Privacybeleid
                                </a>
                            </p>
                        </CardFooter>
                    </Card>
                    <div className="mb-4 text-center text-sm">
                        <Button variant={"outline"}>
                            {`Lees meer over ${clientConfig.name}`} <MoveDown />
                        </Button>
=======
                            </CardContent>
                            <CardFooter className="flex justify-center">
                                <p className="text-sm font-medium text-muted-foreground text-center">
                                    Door verder te gaan, gaat u akkoord met het{" "}
                                    <a
                                        href="/privacy"
                                        aria-label="Lees ons privacybeleid"
                                        target="_blank"
                                        rel="noopener noreferrer"
                                        className="underline hover:text-primary focus:outline-none focus:ring-2 focus:ring-ring focus:ring-offset-2"
                                    >
                                        Privacybeleid
                                    </a>
                                </p>
                            </CardFooter>
                        </Card>
                        <div className="mb-4 text-center text-sm">
                            <Button variant={"outline"}>
                                Lees meer over FDM <MoveDown />
                            </Button>
                        </div>
>>>>>>> a3405a89
                    </div>
                </div>
                <div className="hidden bg-muted lg:block">
                    <img
                        src="https://images.unsplash.com/photo-1717702576954-c07131c54169?q=80&w=1974&auto=format&fit=crop&ixlib=rb-4.0.3&ixid=M3wxMjA3fDB8MHxwaG90by1wYWdlfHx8fGVufDB8fHx8fA%3D%3D"
                        alt=""
                        width="1920"
                        height="1080"
                        loading="lazy"
                        className="h-full w-full object-cover dark:brightness-[0.2] dark:grayscale"
                    />
                </div>
            </div>
            <div className="fixed bottom-3 left-3 z-50">
                <Button
                    variant="ghost"
                    size="sm"
                    className="text-xs flex items-center gap-1 opacity-70 hover:opacity-100 bg-card/80 hover:bg-card border border-border"
                    onClick={onOpenCookieSettings}
                >
                    <Cookie className="h-3 w-3" />
                    <span>Cookie instellingen</span>
                </Button>
            </div>
        </div>
    )
}<|MERGE_RESOLUTION|>--- conflicted
+++ resolved
@@ -6,21 +6,12 @@
     CardFooter,
     CardHeader,
     CardTitle,
-<<<<<<< HEAD
 } from "~/components/ui/card"
 import { signIn } from "~/lib/auth-client"
 import { auth } from "~/lib/auth.server"
 import { handleLoaderError } from "~/lib/error"
 import { cn } from "~/lib/utils"
 import { Check, MoveDown, Info } from "lucide-react"
-=======
-} from "@/components/ui/card"
-import { signIn } from "@/lib/auth-client"
-import { auth } from "@/lib/auth.server"
-import { handleLoaderError } from "@/lib/error"
-import { cn } from "@/lib/utils"
-import { Check, Cookie, MoveDown } from "lucide-react"
->>>>>>> a3405a89
 import type { LoaderFunctionArgs } from "react-router"
 import { redirect } from "react-router"
 import { toast } from "sonner"
@@ -96,16 +87,6 @@
         openCookieSettings()
     }
     return (
-<<<<<<< HEAD
-        <div className="w-full lg:grid lg:min-h-[600px] lg:grid-cols-2 xl:min-h-[800px]">
-            <div className="flex h-screen items-center justify-center py-12">
-                <div className="mx-auto grid w-[350px] gap-6">
-                    <div className="grid gap-2 text-center">
-                        {/* <img src="logo.png" alt="Logo ${clientConfig.name}"/> */}
-                        <h1 className="text-3xl font-bold">${clientConfig.name}</h1>
-                        <p className="text-balance text-muted-foreground">
-                            Maak een account aan en krijg toegang tot:
-=======
         <div>
             <div className="w-full lg:grid lg:min-h-[600px] lg:grid-cols-2 xl:min-h-[800px]">
                 <div className="flex h-screen items-center justify-center py-12">
@@ -127,7 +108,6 @@
                         {/* End logo and title fix */}
                         <p className="text-center text-muted-foreground">
                             Maak een account aan bij FDM en krijg toegang tot:
->>>>>>> a3405a89
                         </p>
                         <div className="space-y-5">
                             <div>
@@ -190,8 +170,6 @@
                                 </div>
                             </div>
                         </div>
-<<<<<<< HEAD
-                    </div>
                     <Alert className="mb-4">
                         <Info className="h-4 w-4" />
                         <AlertTitle>
@@ -206,43 +184,6 @@
                             </p>
                         </AlertDescription>
                     </Alert>
-                    <Card>
-                        <CardHeader>
-                            <CardTitle>Aanmelden</CardTitle>
-                            <CardDescription>
-                                Kies een van de onderstaande opties om aan te
-                                melden.
-                            </CardDescription>
-                        </CardHeader>
-                        <CardContent>
-                            <div className="grid w-full items-center gap-4">
-                                <div className="flex flex-col space-y-1.5">
-                                    <Button
-                                        variant={"outline"}
-                                        className={cn("w-full gap-2")}
-                                        onClick={async () => {
-                                            try {
-                                                await signIn.social({
-                                                    provider: "microsoft",
-                                                    callbackURL: "/farm",
-                                                })
-                                            } catch (error) {
-                                                handleSignInError(
-                                                    "Microsoft",
-                                                    error,
-                                                )
-                                            }
-                                        }}
-                                    >
-                                        <svg
-                                            role="img"
-                                            aria-label="Microsoft logo"
-                                            width="1024"
-                                            height="1024"
-                                            viewBox="0 0 1024 1024"
-                                            fill="none"
-                                            xmlns="http://www.w3.org/2000/svg"
-=======
                         <Card>
                             <CardHeader>
                                 <CardTitle>Aanmelden</CardTitle>
@@ -270,7 +211,6 @@
                                                     )
                                                 }
                                             }}
->>>>>>> a3405a89
                                         >
                                             <svg
                                                 role="img"
@@ -351,8 +291,6 @@
                                         </Button>
                                     </div>
                                 </div>
-<<<<<<< HEAD
-                            </div>
                         </CardContent>
                         <CardFooter className="flex justify-center">
                             <p className="text-sm font-medium text-muted-foreground text-center">
@@ -373,29 +311,6 @@
                         <Button variant={"outline"}>
                             {`Lees meer over ${clientConfig.name}`} <MoveDown />
                         </Button>
-=======
-                            </CardContent>
-                            <CardFooter className="flex justify-center">
-                                <p className="text-sm font-medium text-muted-foreground text-center">
-                                    Door verder te gaan, gaat u akkoord met het{" "}
-                                    <a
-                                        href="/privacy"
-                                        aria-label="Lees ons privacybeleid"
-                                        target="_blank"
-                                        rel="noopener noreferrer"
-                                        className="underline hover:text-primary focus:outline-none focus:ring-2 focus:ring-ring focus:ring-offset-2"
-                                    >
-                                        Privacybeleid
-                                    </a>
-                                </p>
-                            </CardFooter>
-                        </Card>
-                        <div className="mb-4 text-center text-sm">
-                            <Button variant={"outline"}>
-                                Lees meer over FDM <MoveDown />
-                            </Button>
-                        </div>
->>>>>>> a3405a89
                     </div>
                 </div>
                 <div className="hidden bg-muted lg:block">
