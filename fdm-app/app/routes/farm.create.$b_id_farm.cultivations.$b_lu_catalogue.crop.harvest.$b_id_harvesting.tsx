--- conflicted
+++ resolved
@@ -56,36 +56,16 @@
     const harvest = cultivation?.fields[0]?.harvests?.find((harvest) => {
         return harvest.b_id_harvesting === b_id_harvesting
     })
-    if (!harvest) {
-        throw data("Harvest not found", {
-            status: 404,
-            statusText: "Harvest not found",
-        })
-    }
 
     return {
         b_lu_catalogue: b_lu_catalogue,
         b_id_farm: b_id_farm,
-<<<<<<< HEAD
-        b_lu_yield: harvest?.harvestables?.[0].harvestable_analyses?.[0].b_lu_yield,
+        b_lu_yield:
+            harvest?.harvestables?.[0].harvestable_analyses?.[0].b_lu_yield,
         b_lu_n_harvestable:
-            harvest?.harvestables?.[0].harvestable_analyses?.[0].b_lu_n_harvestable,
+            harvest?.harvestables?.[0].harvestable_analyses?.[0]
+                .b_lu_n_harvestable,
         b_harvesting_date: harvest?.b_harvesting_date,
-=======
-    if (!harvest.harvestables?.[0]?.harvestable_analyses?.[0]) {
-        throw data("Harvest analysis data not found", {
-            status: 404,
-            statusText: "Harvest analysis data not found",
-        })
-    }
-    return {
-        b_lu_catalogue: b_lu_catalogue,
-        b_id_farm: b_id_farm,
-        b_lu_yield: harvest.harvestables[0].harvestable_analyses[0].b_lu_yield,
-        b_lu_n_harvestable: harvest.harvestables[0].harvestable_analyses[0].b_lu_n_harvestable,
-        b_harvesting_date: harvest.b_harvesting_date,
->>>>>>> 6f2a55a7
-    }
     }
 }
 
