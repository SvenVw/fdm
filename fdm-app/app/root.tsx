--- conflicted
+++ resolved
@@ -128,14 +128,11 @@
             />
         )
     }
-<<<<<<< HEAD
-
-    Sentry.captureException(error)
-=======
     if (error === null) {
         return null
     }
->>>>>>> 39f7393d
+
+    Sentry.captureException(error)
     return (
         <ErrorBlock
             status={500}
