--- conflicted
+++ resolved
@@ -19,24 +19,11 @@
     soilAnalysis: SoilAnalysisPicked,
     timeFrame: NitrogenBalanceInput["timeFrame"],
 ): NitrogenSupplyMineralization {
-<<<<<<< HEAD
-    if (cultivations.length === 0) {
-        return {
-            total: new Decimal(0),
-            cultivations: [],
-        }
-    }
-    const mineralizations = cultivations.map((cultivation) => {
-        // Get details of cultivation using the Map
-        const cultivationDetail = cultivationDetailsMap.get(
-            cultivation.b_lu_catalogue,
-=======
     const mineralizationValue =
         calculateNitrogenSupplyBySoilMineralizationUsingMinip(
             soilAnalysis.a_c_of,
             soilAnalysis.a_cn_fr,
             soilAnalysis.a_density_sa,
->>>>>>> 5ab08fe5
         )
 
     // Adjust for the number of days
