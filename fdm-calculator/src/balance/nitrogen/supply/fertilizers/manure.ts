import { Decimal } from "decimal.js"
import type {
    FertilizerDetail,
    FieldInput,
    NitrogenSupplyFertilizers,
} from "../../types"

/**
 * Calculates the amount of nitrogen supplied by manure applications.
 *
 * This function iterates through the provided fertilizer applications, identifies those that are of the 'manure' type,
 * and calculates the total nitrogen supplied based on the application amount and the nitrogen content of the manure.
 * @param fertilizerApplications - An array of fertilizer applications, each containing the application amount and a reference to the fertilizer details.
 * @param fertilizerDetailsMap - A map containing details for each fertilizer, including its type and nitrogen content.
 * @returns An object containing the total nitrogen supplied by manure and a list of individual manure applications with their nitrogen contributions.
 * The values are of type: NitrogenSupplyFertilizers["manure"]
 */
export function calculateNitrogenSupplyByManure(
    fertilizerApplications: FieldInput["fertilizerApplications"],
    fertilizerDetailsMap: Map<string, FertilizerDetail>,
): NitrogenSupplyFertilizers["manure"] {
    if (fertilizerApplications.length === 0) {
        return {
            total: new Decimal(0),
            applications: [],
        }
    }
    const applications = fertilizerApplications.map((application) => {
        // Get fertilizerDetails of application using the Map
        const fertilizerDetail = fertilizerDetailsMap.get(
            application.p_id_catalogue,
        )

        if (!fertilizerDetail) {
            throw new Error(
                `Fertilizer application ${application.p_app_id} has no fertilizerDetails`,
            )
        }
<<<<<<< HEAD
        const p_n_rt = new Decimal(fertilizerDetail.p_n_rt)
=======
        const p_type_manure = fertilizerDetail.p_type_manure
        const p_n_rt = new Decimal(fertilizerDetail.p_n_rt ?? 0)
>>>>>>> f21fb264

        // If the fertilizer used is not of the type manure
        if (fertilizerDetail.p_type !== "manure") {
            return {
                id: application.p_app_id,
                value: new Decimal(0),
            }
        }

        // Calculate for this application the amount of Nitrogen supplied by manure
        const p_app_amount = new Decimal(application.p_app_amount ?? 0)
        const applicationValue = p_app_amount.times(p_n_rt).dividedBy(1000) // convert from g N to kg N

        return {
            id: application.p_app_id,
            value: applicationValue,
        }
    })

    // Calculate the total amount of Nitrogen supplied by manure
    const totalValue = applications.reduce((acc, application) => {
        return acc.add(application.value)
    }, Decimal(0))

    return {
        total: totalValue,
        applications: applications,
    }
}<|MERGE_RESOLUTION|>--- conflicted
+++ resolved
@@ -36,12 +36,7 @@
                 `Fertilizer application ${application.p_app_id} has no fertilizerDetails`,
             )
         }
-<<<<<<< HEAD
-        const p_n_rt = new Decimal(fertilizerDetail.p_n_rt)
-=======
-        const p_type_manure = fertilizerDetail.p_type_manure
         const p_n_rt = new Decimal(fertilizerDetail.p_n_rt ?? 0)
->>>>>>> f21fb264
 
         // If the fertilizer used is not of the type manure
         if (fertilizerDetail.p_type !== "manure") {
