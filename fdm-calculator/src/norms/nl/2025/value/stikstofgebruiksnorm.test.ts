import type { Field } from "@svenvw/fdm-core"
import { describe, expect, it } from "vitest"
import {
<<<<<<< HEAD
    calculateNL2025StikstofGebruiksNorm,
=======
     calculateNL2025StikstofGebruiksNorm,
>>>>>>> e2be1076
    getRegion,
    isFieldInNVGebied,
} from "./stikstofgebruiksnorm"
import type { NL2025NormsInput, NL2025NormsInputForCultivation } from "./types"

describe("stikstofgebruiksnorm helpers", () => {
    it("should correctly identify a field in an NV Gebied", async () => {
        const centroidInNV = [5.654709, 51.987605]
        // Known point in NV Gebied
        const result = await isFieldInNVGebied(centroidInNV)
        expect(result).toBe(true)
    })

    it("should correctly identify a field not in an NV Gebied", async () => {
        const centroidOutsideNV = [5.1, 52.1] // Known point outside NV Gebied
        const result = await isFieldInNVGebied(centroidOutsideNV)
        expect(result).toBe(false)
    })

    it("should correctly identify a field not in an NV Gebied, but with single array response (see #205)", async () => {
        const centroidOutsideNV = [5.5527872994244785, 52.92595151470198] // Known point outside NV Gebied
        const result = await isFieldInNVGebied(centroidOutsideNV)
        expect(result).toBe(false)
    })

    it("should correctly identify the region for a field", async () => {
        const centroidInKlei = [5.64188724, 51.977587] // Known point in Klei
        const region = await getRegion(centroidInKlei)
        expect(region).toBe("klei")
    })
})

describe(" calculateNL2025StikstofGebruiksNorm", () => {
    it("should return the correct norm for grasland (beweiden)", async () => {
        const mockInput: NL2025NormsInput = {
            farm: { is_derogatie_bedrijf: false, has_grazing_intention: true },
            field: {
                b_id: "1",
                b_centroid: [5.6279889, 51.975571],
            } as Field,
            cultivations: [
                {
                    b_lu_catalogue: "nl_265",
                    b_lu_start: new Date(2025, 0, 1), // Current year cultivation
                    b_lu_end: new Date(2025, 5, 1),
                } as Partial<NL2025NormsInputForCultivation>,
            ] as NL2025NormsInputForCultivation[],
            soilAnalysis: { a_p_al: 20, a_p_cc: 0.9 },
        }

<<<<<<< HEAD
        const result = await calculateNL2025StikstofGebruiksNorm(mockInput)
=======
        const result = await  calculateNL2025StikstofGebruiksNorm(mockInput)
>>>>>>> e2be1076
        expect(result.normValue).toBe(345)
        expect(result.normSource).toEqual("Grasland (beweiden).")
    })

    it("should return the correct norm for grasland (volledig maaien)", async () => {
        const mockInput: NL2025NormsInput = {
            farm: { is_derogatie_bedrijf: false, has_grazing_intention: false },
            field: {
                b_id: "1",
                b_centroid: [5.6279889, 51.975571],
            } as Field,
            cultivations: [
                {
                    b_lu_catalogue: "nl_265",
                    b_lu_start: new Date(2025, 0, 1), // Current year cultivation
                    b_lu_end: new Date(2025, 5, 1),
                } as Partial<NL2025NormsInputForCultivation>,
            ] as NL2025NormsInputForCultivation[],
            soilAnalysis: { a_p_al: 20, a_p_cc: 0.9 },
        }

        const result = await  calculateNL2025StikstofGebruiksNorm(mockInput)
        expect(result.normValue).toBe(385)
        expect(result.normSource).toEqual("Grasland (volledig maaien).")
    })

    it("should return the correct norm for potatoes", async () => {
        const mockInput: NL2025NormsInput = {
            farm: { is_derogatie_bedrijf: false, has_grazing_intention: false },
            field: {
                b_id: "1",
                b_centroid: [5.6279889, 51.975571],
            } as Field,
            cultivations: [
                {
                    b_lu_catalogue: "nl_2015", // Pootaardappel
                    b_lu_variety: "Adora",
                    b_lu_start: new Date(2025, 0, 1), // Current year cultivation
                    b_lu_end: new Date(2025, 5, 1),
                } as Partial<NL2025NormsInputForCultivation>,
            ] as NL2025NormsInputForCultivation[],
            soilAnalysis: { a_p_al: 20, a_p_cc: 0.9 },
        }

<<<<<<< HEAD
        const result = await calculateNL2025StikstofGebruiksNorm(mockInput)
=======
        const result = await  calculateNL2025StikstofGebruiksNorm(mockInput)
>>>>>>> e2be1076
        expect(result.normValue).toBe(140)
        expect(result.normSource).toEqual(
            "Akkerbouwgewas, pootaardappelen (hoge norm).",
        )
    })

    it("should apply 0 korting if winterteelt is present in zand_nwc region (hoofdteelt 2025)", async () => {
        const mockInput: NL2025NormsInput = {
            farm: { is_derogatie_bedrijf: false, has_grazing_intention: true },
            field: {
                b_id: "1",
                b_centroid: [5.656346970245633, 51.987872886419524], // This centroid is in 'zand_nwc'
            } as Field,
            cultivations: [
                {
                    b_lu_catalogue: "nl_265", // Grasland (is_winterteelt: true)
                    b_lu_start: new Date(2025, 0, 1),
                    b_lu_end: new Date(2025, 5, 1),
                } as Partial<NL2025NormsInputForCultivation>,
            ] as NL2025NormsInputForCultivation[],
            soilAnalysis: { a_p_al: 20, a_p_cc: 0.9 },
        }

<<<<<<< HEAD
        const result = await calculateNL2025StikstofGebruiksNorm(mockInput)
=======
        const result = await  calculateNL2025StikstofGebruiksNorm(mockInput)
>>>>>>> e2be1076

        // The base norm for Grasland in zand_nwc is 200 in nv-gebied. With winterteelt, korting should be 0.
        expect(result.normValue).toBe(200)
        expect(result.normSource).toEqual(
            "Grasland (beweiden). Geen korting: winterteelt aanwezig",
        )
    })

    it("should apply 0 korting if vanggewas is present (sown <= Oct 1st)", async () => {
        const mockInput: NL2025NormsInput = {
            farm: { is_derogatie_bedrijf: false, has_grazing_intention: false },
            field: {
                b_id: "1",
                b_centroid: [5.656346970245633, 51.987872886419524], // This centroid is in 'zand_nwc'
            } as Field,
            cultivations: [
                {
                    b_lu_catalogue: "nl_2751", // Vruchtgewassen (2025 hoofdteelt)
                    b_lu_start: new Date(2025, 0, 1),
                    b_lu_end: new Date(2025, 5, 1),
                } as Partial<NL2025NormsInputForCultivation>,
                {
                    b_lu_catalogue: "nl_428", // Gele mosterd (is_vanggewas: true)
                    b_lu_start: new Date(2024, 9, 1), // Oct 1st, 2024
                    b_lu_end: new Date(2025, 1, 31),
                } as Partial<NL2025NormsInputForCultivation>,
            ] as NL2025NormsInputForCultivation[],
            soilAnalysis: { a_p_al: 20, a_p_cc: 0.9 },
        }

<<<<<<< HEAD
        const result = await calculateNL2025StikstofGebruiksNorm(mockInput)
=======
        const result = await  calculateNL2025StikstofGebruiksNorm(mockInput)
>>>>>>> e2be1076
        // The base norm for Vruchtgewassen in zand_nwc is 108. With vanggewas sown <= Oct 1st, korting should be 0.
        expect(result.normValue).toBe(108)
        expect(result.normSource).toEqual(
            "Vruchtgewassen, Landbouwstambonen, rijp zaad. Geen korting: vanggewas gezaaid uiterlijk 1 oktober",
        )
    })

    it("should apply 5 korting if vanggewas is present (sown Oct 2nd - Oct 14th)", async () => {
        const mockInput: NL2025NormsInput = {
            farm: { is_derogatie_bedrijf: false, has_grazing_intention: false },
            field: {
                b_id: "1",
                b_centroid: [5.656346970245633, 51.987872886419524], // This centroid is in 'zand_nwc'
            } as Field,
            cultivations: [
                {
                    b_lu_catalogue: "nl_2751", // Vruchtgewassen (2025 hoofdteelt)
                    b_lu_start: new Date(2025, 0, 1),
                    b_lu_end: new Date(2025, 5, 1),
                } as Partial<NL2025NormsInputForCultivation>,
                {
                    b_lu_catalogue: "nl_428", // Gele mosterd (is_vanggewas: true)
                    b_lu_start: new Date(2024, 9, 5), // Oct 5th, 2024
                    b_lu_end: new Date(2025, 1, 31),
                } as Partial<NL2025NormsInputForCultivation>,
            ] as NL2025NormsInputForCultivation[],
            soilAnalysis: { a_p_al: 20, a_p_cc: 0.9 },
        }

<<<<<<< HEAD
        const result = await calculateNL2025StikstofGebruiksNorm(mockInput)
=======
        const result = await  calculateNL2025StikstofGebruiksNorm(mockInput)
>>>>>>> e2be1076
        // The base norm for Vruchtgewassen in zand_nwc in nv-gebied is 108. With vanggewas sown Oct 2-14, korting should be 5.
        expect(result.normValue).toBe(103) // 108 - 5
        expect(result.normSource).toEqual(
            "Vruchtgewassen, Landbouwstambonen, rijp zaad. Korting: 5kg N/ha, vanggewas gezaaid tussen 2 t/m 14 oktober",
        )
    })

    it("should apply 10 korting if vanggewas is present (sown Oct 15th - Oct 31st)", async () => {
        const mockInput: NL2025NormsInput = {
            farm: { is_derogatie_bedrijf: false, has_grazing_intention: false },
            field: {
                b_id: "1",
                b_centroid: [5.656346970245633, 51.987872886419524], // This centroid is in 'zand_nwc'
            } as Field,
            cultivations: [
                {
                    b_lu_catalogue: "nl_2751", // Vruchtgewassen (2025 hoofdteelt)
                    b_lu_start: new Date(2025, 0, 1),
                    b_lu_end: new Date(2025, 5, 1),
                } as Partial<NL2025NormsInputForCultivation>,
                {
                    b_lu_catalogue: "nl_428", // Gele mosterd (is_vanggewas: true)
                    b_lu_start: new Date(2024, 9, 20), // Oct 20th, 2024
                    b_lu_end: new Date(2025, 1, 31),
                } as Partial<NL2025NormsInputForCultivation>,
            ] as NL2025NormsInputForCultivation[],
            soilAnalysis: { a_p_al: 20, a_p_cc: 0.9 },
        }

<<<<<<< HEAD
        const result = await calculateNL2025StikstofGebruiksNorm(mockInput)
=======
        const result = await  calculateNL2025StikstofGebruiksNorm(mockInput)
>>>>>>> e2be1076
        // The base norm for Vruchtgewassen in zand_nwc in nv-gebied is 108. With vanggewas sown Oct 15-31, korting should be 10.
        expect(result.normValue).toBe(98) // 108 - 10
        expect(result.normSource).toEqual(
            "Vruchtgewassen, Landbouwstambonen, rijp zaad. Korting: 10kg N/ha, vanggewas gezaaid tussen 15 t/m 31 oktober",
        )
    })

    it("should apply 20 korting if vanggewas is present (sown Nov 1st or later)", async () => {
        const mockInput: NL2025NormsInput = {
            farm: { is_derogatie_bedrijf: false, has_grazing_intention: false },
            field: {
                b_id: "1",
                b_centroid: [5.656346970245633, 51.987872886419524], // This centroid is in 'zand_nwc'
            } as Field,
            cultivations: [
                {
                    b_lu_catalogue: "nl_2751", // Vruchtgewassen (2025 hoofdteelt)
                    b_lu_start: new Date(2025, 0, 1),
                    b_lu_end: new Date(2025, 5, 1),
                } as Partial<NL2025NormsInputForCultivation>,
                {
                    b_lu_catalogue: "nl_428", // Gele mosterd (is_vanggewas: true)
                    b_lu_start: new Date(2024, 10, 1), // Nov 1st, 2024
                    b_lu_end: new Date(2025, 1, 31),
                } as Partial<NL2025NormsInputForCultivation>,
            ] as NL2025NormsInputForCultivation[],
            soilAnalysis: { a_p_al: 20, a_p_cc: 0.9 },
        }

<<<<<<< HEAD
        const result = await calculateNL2025StikstofGebruiksNorm(mockInput)
=======
        const result = await  calculateNL2025StikstofGebruiksNorm(mockInput)
>>>>>>> e2be1076
        // The base norm for Vruchtgewassen in zand_nwc in nv-gebied is 108. With vanggewas sown Nov 1st+, korting should be 20.
        expect(result.normValue).toBe(88) // 108 - 20
        expect(result.normSource).toEqual(
            "Vruchtgewassen, Landbouwstambonen, rijp zaad. Korting: 20kg N/ha, vanggewas gezaaid op of na 1 november",
        )
    })

    it("should apply 20 korting if no winterteelt or vanggewas is present in zand_nwc region", async () => {
        const mockInput: NL2025NormsInput = {
            farm: { is_derogatie_bedrijf: false, has_grazing_intention: false },
            field: {
                b_id: "1",
                b_centroid: [5.656346970245633, 51.987872886419524], // This centroid is in 'zand_nwc'
            } as Field,
            cultivations: [
                {
                    b_lu_catalogue: "nl_2751", // Vruchtgewassen (2025 hoofdteelt)
                    b_lu_start: new Date(2025, 0, 1),
                    b_lu_end: new Date(2025, 5, 1),
                } as Partial<NL2025NormsInputForCultivation>,
                {
                    b_lu_catalogue: "nl_234", // Zomertarwe (not winterteelt or vanggewas)
                    b_lu_start: new Date(2024, 5, 1),
                    b_lu_end: new Date(2024, 8, 1),
                } as Partial<NL2025NormsInputForCultivation>,
            ] as NL2025NormsInputForCultivation[],
            soilAnalysis: { a_p_al: 20, a_p_cc: 0.9 },
        }

<<<<<<< HEAD
        const result = await calculateNL2025StikstofGebruiksNorm(mockInput)
=======
        const result = await  calculateNL2025StikstofGebruiksNorm(mockInput)
>>>>>>> e2be1076
        // The base norm for Vruchtgewassen in zand_nwc in nv-gebied is 108. With no exception, korting should be 20.
        expect(result.normValue).toBe(88) // 108 - 20
        expect(result.normSource).toEqual(
            "Vruchtgewassen, Landbouwstambonen, rijp zaad. Korting: 20kg N/ha: geen vanggewas of winterteelt",
        )
    })

    it("should not apply korting if region is not sandy or loess, even without winterteelt/vanggewas", async () => {
        const mockInput: NL2025NormsInput = {
            farm: { is_derogatie_bedrijf: false, has_grazing_intention: false },
            field: {
                b_id: "1",
                b_centroid: [5.648307588666836, 51.96484772224782], // This centroid is in 'klei'
            } as Field,
            cultivations: [
                {
                    b_lu_catalogue: "nl_2751", // Vruchtgewassen (2025 hoofdteelt)
                    b_lu_start: new Date(2025, 0, 1),
                    b_lu_end: new Date(2025, 5, 1),
                } as Partial<NL2025NormsInputForCultivation>,
                {
                    b_lu_catalogue: "nl_234", // Zomertarwe (not winterteelt or vanggewas)
                    b_lu_start: new Date(2024, 5, 1),
                    b_lu_end: new Date(2025, 1, 31),
                } as Partial<NL2025NormsInputForCultivation>,
            ] as NL2025NormsInputForCultivation[],
            soilAnalysis: { a_p_al: 20, a_p_cc: 0.9 },
        }

<<<<<<< HEAD
        const result = await calculateNL2025StikstofGebruiksNorm(mockInput)
=======
        const result = await  calculateNL2025StikstofGebruiksNorm(mockInput)
>>>>>>> e2be1076
        // The base norm for Vruchtgewassen in klei is 135. Korting should not apply in non-sandy/loess regions.
        expect(result.normValue).toBe(135)
        expect(result.normSource).toEqual(
            "Vruchtgewassen, Landbouwstambonen, rijp zaad.",
        )
    })

    it("should return the correct norm for Gras voor industriële verwerking (eerste jaar)", async () => {
        const mockInput: NL2025NormsInput = {
            farm: { is_derogatie_bedrijf: false, has_grazing_intention: false },
            field: {
                b_id: "1",
                b_centroid: [5.6279889, 51.975571], // Klei region
            } as Field,
            cultivations: [
                {
                    b_lu_catalogue: "nl_3805", // Gras voor industriële verwerking
                    b_lu_start: new Date(2025, 0, 1), // Current year cultivation
                    b_lu_end: new Date(2025, 5, 1),
                } as Partial<NL2025NormsInputForCultivation>,
            ] as NL2025NormsInputForCultivation[],
            soilAnalysis: { a_p_al: 20, a_p_cc: 0.9 },
        }

<<<<<<< HEAD
        const result = await calculateNL2025StikstofGebruiksNorm(mockInput)
=======
        const result = await  calculateNL2025StikstofGebruiksNorm(mockInput)
>>>>>>> e2be1076
        expect(result.normValue).toBe(30)
        expect(result.normSource).toEqual(
            "Akkerbouwgewassen, Gras voor industriële verwerking (inzaai in september en eerste jaar).",
        )
    })

    it("should return the correct norm for Gras voor industriële verwerking (volgende jaren)", async () => {
        const mockInput: NL2025NormsInput = {
            farm: { is_derogatie_bedrijf: false, has_grazing_intention: false },
            field: {
                b_id: "1",
                b_centroid: [5.6279889, 51.975571], // Klei region
            } as Field,
            cultivations: [
                {
                    b_lu_catalogue: "nl_3805", // Gras voor industriële verwerking (current year)
                    b_lu_start: new Date(2025, 0, 1),
                    b_lu_end: new Date(2025, 5, 1),
                } as Partial<NL2025NormsInputForCultivation>,
                {
                    b_lu_catalogue: "nl_3805", // Gras voor industriële verwerking (previous year)
                    b_lu_start: new Date(2024, 0, 1),
                    b_lu_end: new Date(2024, 5, 1),
                } as Partial<NL2025NormsInputForCultivation>,
            ] as NL2025NormsInputForCultivation[],
            soilAnalysis: { a_p_al: 20, a_p_cc: 0.9 },
        }

<<<<<<< HEAD
        const result = await calculateNL2025StikstofGebruiksNorm(mockInput)
=======
        const result = await  calculateNL2025StikstofGebruiksNorm(mockInput)
>>>>>>> e2be1076
        expect(result.normValue).toBe(310)
        expect(result.normSource).toEqual(
            "Akkerbouwgewassen, Gras voor industriële verwerking (inzaai voor 15 mei en volgende jaren).",
        )
    })

    it("should return the correct norm for Graszaad, Engels raaigras (1e jaars)", async () => {
        const mockInput: NL2025NormsInput = {
            farm: { is_derogatie_bedrijf: false, has_grazing_intention: false },
            field: {
                b_id: "1",
                b_centroid: [5.6279889, 51.975571], // Klei region
            } as Field,
            cultivations: [
                {
                    b_lu_catalogue: "nl_6750", // Graszaad, Engels raaigras
                    b_lu_start: new Date(2025, 0, 1), // Current year cultivation
                    b_lu_end: new Date(2025, 5, 1),
                } as Partial<NL2025NormsInputForCultivation>,
            ] as NL2025NormsInputForCultivation[],
            soilAnalysis: { a_p_al: 20, a_p_cc: 0.9 },
        }

<<<<<<< HEAD
        const result = await calculateNL2025StikstofGebruiksNorm(mockInput)
=======
        const result = await  calculateNL2025StikstofGebruiksNorm(mockInput)
>>>>>>> e2be1076
        expect(result.normValue).toBe(165)
        expect(result.normSource).toEqual(
            "Akkerbouwgewassen, Graszaad, Engels raaigras (1e jaars).",
        )
    })

    it("should return the correct norm for Graszaad, Engels raaigras (overjarig)", async () => {
        const mockInput: NL2025NormsInput = {
            farm: { is_derogatie_bedrijf: false, has_grazing_intention: false },
            field: {
                b_id: "1",
                b_centroid: [5.6279889, 51.975571], // Klei region
            } as Field,
            cultivations: [
                {
                    b_lu_catalogue: "nl_6750", // Graszaad, Engels raaigras (current year)
                    b_lu_start: new Date(2025, 0, 1),
                    b_lu_end: new Date(2025, 5, 1),
                } as Partial<NL2025NormsInputForCultivation>,
                {
                    b_lu_catalogue: "nl_6750", // Graszaad, Engels raaigras (previous year)
                    b_lu_start: new Date(2024, 0, 1),
                    b_lu_end: new Date(2024, 5, 1),
                } as Partial<NL2025NormsInputForCultivation>,
            ] as NL2025NormsInputForCultivation[],
            soilAnalysis: { a_p_al: 20, a_p_cc: 0.9 },
        }

<<<<<<< HEAD
        const result = await calculateNL2025StikstofGebruiksNorm(mockInput)
=======
        const result = await  calculateNL2025StikstofGebruiksNorm(mockInput)
>>>>>>> e2be1076
        expect(result.normValue).toBe(200)
        expect(result.normSource).toEqual(
            "Akkerbouwgewassen, Graszaad, Engels raaigras (overjarig).",
        )
    })

    it("should return the correct norm for Akkerbouwgewassen, Roodzwenkgras (1e jaars)", async () => {
        const mockInput: NL2025NormsInput = {
            farm: { is_derogatie_bedrijf: false, has_grazing_intention: false },
            field: {
                b_id: "1",
                b_centroid: [5.6279889, 51.975571], // Klei region
            } as Field,
            cultivations: [
                {
                    b_lu_catalogue: "nl_6784", // Akkerbouwgewassen, Roodzwenkgras
                    b_lu_start: new Date(2025, 0, 1), // Current year cultivation
                    b_lu_end: new Date(2025, 5, 1),
                } as Partial<NL2025NormsInputForCultivation>,
            ] as NL2025NormsInputForCultivation[],
            soilAnalysis: { a_p_al: 20, a_p_cc: 0.9 },
        }

<<<<<<< HEAD
        const result = await calculateNL2025StikstofGebruiksNorm(mockInput)
=======
        const result = await  calculateNL2025StikstofGebruiksNorm(mockInput)
>>>>>>> e2be1076
        expect(result.normValue).toBe(85)
        expect(result.normSource).toEqual(
            "Akkerbouwgewassen, Roodzwenkgras (1e jaars).",
        )
    })

    it("should return the correct norm for Akkerbouwgewassen, Roodzwenkgras (overjarig)", async () => {
        const mockInput: NL2025NormsInput = {
            farm: { is_derogatie_bedrijf: false, has_grazing_intention: false },
            field: {
                b_id: "1",
                b_centroid: [5.6279889, 51.975571], // Klei region
            } as Field,
            cultivations: [
                {
                    b_lu_catalogue: "nl_6784", // Akkerbouwgewassen, Roodzwenkgras (current year)
                    b_lu_start: new Date(2025, 0, 1),
                    b_lu_end: new Date(2025, 5, 1),
                } as Partial<NL2025NormsInputForCultivation>,
                {
                    b_lu_catalogue: "nl_6784", // Akkerbouwgewassen, Roodzwenkgras (previous year)
                    b_lu_start: new Date(2024, 0, 1),
                    b_lu_end: new Date(2024, 5, 1),
                } as Partial<NL2025NormsInputForCultivation>,
            ] as NL2025NormsInputForCultivation[],
            soilAnalysis: { a_p_al: 20, a_p_cc: 0.9 },
        }

<<<<<<< HEAD
        const result = await calculateNL2025StikstofGebruiksNorm(mockInput)
=======
        const result = await  calculateNL2025StikstofGebruiksNorm(mockInput)
>>>>>>> e2be1076
        expect(result.normValue).toBe(115)
        expect(result.normSource).toEqual(
            "Akkerbouwgewassen, Roodzwenkgras (overjarig).",
        )
    })

    it("should return the correct norm for Winterui (1e jaars)", async () => {
        const mockInput: NL2025NormsInput = {
            farm: { is_derogatie_bedrijf: false, has_grazing_intention: false },
            field: {
                b_id: "1",
                b_centroid: [5.6279889, 51.975571], // Klei region
            } as Field,
            cultivations: [
                {
                    b_lu_catalogue: "nl_1932", // Winterui, 1e jaars
                    b_lu_start: new Date(2025, 0, 1), // Current year cultivation
                    b_lu_end: new Date(2025, 5, 1),
                } as Partial<NL2025NormsInputForCultivation>,
            ] as NL2025NormsInputForCultivation[],
            soilAnalysis: { a_p_al: 20, a_p_cc: 0.9 },
        }

<<<<<<< HEAD
        const result = await calculateNL2025StikstofGebruiksNorm(mockInput)
=======
        const result = await  calculateNL2025StikstofGebruiksNorm(mockInput)
>>>>>>> e2be1076
        expect(result.normValue).toBe(170)
        expect(result.normSource).toEqual(
            "Akkerbouwgewassen, Ui overig, zaaiui of winterui. (1e jaars).",
        )
    })

    it("should return the correct norm for Winterui (2e jaars)", async () => {
        const mockInput: NL2025NormsInput = {
            farm: { is_derogatie_bedrijf: false, has_grazing_intention: false },
            field: {
                b_id: "1",
                b_centroid: [5.6279889, 51.975571], // Klei region
            } as Field,
            cultivations: [
                {
                    b_lu_catalogue: "nl_1933", // Winterui, 2e jaars
                    b_lu_start: new Date(2025, 0, 1), // Current year cultivation
                    b_lu_end: new Date(2025, 5, 1),
                } as Partial<NL2025NormsInputForCultivation>,
            ] as NL2025NormsInputForCultivation[],
            soilAnalysis: { a_p_al: 20, a_p_cc: 0.9 },
        }

<<<<<<< HEAD
        const result = await calculateNL2025StikstofGebruiksNorm(mockInput)
=======
        const result = await  calculateNL2025StikstofGebruiksNorm(mockInput)
>>>>>>> e2be1076
        expect(result.normValue).toBe(170)
        expect(result.normSource).toEqual(
            "Akkerbouwgewassen, Ui overig, zaaiui of winterui. (2e jaars).",
        )
    })

    it("should return the correct norm for Bladgewassen, Spinazie (1e teelt)", async () => {
        const mockInput: NL2025NormsInput = {
            farm: { is_derogatie_bedrijf: false, has_grazing_intention: false },
            field: {
                b_id: "1",
                b_centroid: [5.6279889, 51.975571], // Klei region
            } as Field,
            cultivations: [
                {
                    b_lu_catalogue: "nl_2773", // Bladgewassen, Spinazie
                    b_lu_start: new Date(2025, 4, 15), // May 15th, 2025 (hoofdteelt)
                    b_lu_end: new Date(2025, 6, 1),
                } as Partial<NL2025NormsInputForCultivation>,
            ] as NL2025NormsInputForCultivation[],
            soilAnalysis: { a_p_al: 20, a_p_cc: 0.9 },
        }

<<<<<<< HEAD
        const result = await calculateNL2025StikstofGebruiksNorm(mockInput)
=======
        const result = await  calculateNL2025StikstofGebruiksNorm(mockInput)
>>>>>>> e2be1076
        expect(result.normValue).toBe(260)
        expect(result.normSource).toEqual("Bladgewassen, Spinazie (1e teelt).")
    })

    it("should return the correct norm for Bladgewassen, Slasoorten (1e teelt)", async () => {
        const mockInput: NL2025NormsInput = {
            farm: { is_derogatie_bedrijf: false, has_grazing_intention: false },
            field: {
                b_id: "1",
                b_centroid: [5.6279889, 51.975571], // Klei region
            } as Field,
            cultivations: [
                {
                    b_lu_catalogue: "nl_2767", // Bladgewassen, Slasoorten
                    b_lu_start: new Date(2025, 4, 15), // May 15th, 2025 (hoofdteelt)
                    b_lu_end: new Date(2025, 6, 1),
                } as Partial<NL2025NormsInputForCultivation>,
            ] as NL2025NormsInputForCultivation[],
            soilAnalysis: { a_p_al: 20, a_p_cc: 0.9 },
        }

<<<<<<< HEAD
        const result = await calculateNL2025StikstofGebruiksNorm(mockInput)
=======
        const result = await  calculateNL2025StikstofGebruiksNorm(mockInput)
>>>>>>> e2be1076
        expect(result.normValue).toBe(180)
        expect(result.normSource).toEqual(
            "Bladgewassen, Slasoorten (1e teelt).",
        )
    })

    it("should return the correct norm for Bladgewassen, Andijvie eerste teelt volgteelt (1e teelt)", async () => {
        const mockInput: NL2025NormsInput = {
            farm: { is_derogatie_bedrijf: false, has_grazing_intention: false },
            field: {
                b_id: "1",
                b_centroid: [5.6279889, 51.975571], // Klei region
            } as Field,
            cultivations: [
                {
                    b_lu_catalogue: "nl_2708", // Bladgewassen, Andijvie eerste teelt volgteelt
                    b_lu_start: new Date(2025, 4, 15), // May 15th, 2025 (hoofdteelt)
                    b_lu_end: new Date(2025, 6, 1),
                } as Partial<NL2025NormsInputForCultivation>,
            ] as NL2025NormsInputForCultivation[],
            soilAnalysis: { a_p_al: 20, a_p_cc: 0.9 },
        }

<<<<<<< HEAD
        const result = await calculateNL2025StikstofGebruiksNorm(mockInput)
=======
        const result = await  calculateNL2025StikstofGebruiksNorm(mockInput)
>>>>>>> e2be1076
        expect(result.normValue).toBe(180)
        expect(result.normSource).toEqual(
            "Bladgewassen, Andijvie eerste teelt volgteelt (1e teelt).",
        )
    })
})<|MERGE_RESOLUTION|>--- conflicted
+++ resolved
@@ -1,11 +1,7 @@
 import type { Field } from "@svenvw/fdm-core"
 import { describe, expect, it } from "vitest"
 import {
-<<<<<<< HEAD
     calculateNL2025StikstofGebruiksNorm,
-=======
-     calculateNL2025StikstofGebruiksNorm,
->>>>>>> e2be1076
     getRegion,
     isFieldInNVGebied,
 } from "./stikstofgebruiksnorm"
@@ -56,11 +52,7 @@
             soilAnalysis: { a_p_al: 20, a_p_cc: 0.9 },
         }
 
-<<<<<<< HEAD
-        const result = await calculateNL2025StikstofGebruiksNorm(mockInput)
-=======
-        const result = await  calculateNL2025StikstofGebruiksNorm(mockInput)
->>>>>>> e2be1076
+        const result = await calculateNL2025StikstofGebruiksNorm(mockInput)
         expect(result.normValue).toBe(345)
         expect(result.normSource).toEqual("Grasland (beweiden).")
     })
@@ -105,11 +97,7 @@
             soilAnalysis: { a_p_al: 20, a_p_cc: 0.9 },
         }
 
-<<<<<<< HEAD
-        const result = await calculateNL2025StikstofGebruiksNorm(mockInput)
-=======
-        const result = await  calculateNL2025StikstofGebruiksNorm(mockInput)
->>>>>>> e2be1076
+        const result = await calculateNL2025StikstofGebruiksNorm(mockInput)
         expect(result.normValue).toBe(140)
         expect(result.normSource).toEqual(
             "Akkerbouwgewas, pootaardappelen (hoge norm).",
@@ -133,11 +121,7 @@
             soilAnalysis: { a_p_al: 20, a_p_cc: 0.9 },
         }
 
-<<<<<<< HEAD
-        const result = await calculateNL2025StikstofGebruiksNorm(mockInput)
-=======
-        const result = await  calculateNL2025StikstofGebruiksNorm(mockInput)
->>>>>>> e2be1076
+        const result = await calculateNL2025StikstofGebruiksNorm(mockInput)
 
         // The base norm for Grasland in zand_nwc is 200 in nv-gebied. With winterteelt, korting should be 0.
         expect(result.normValue).toBe(200)
@@ -168,11 +152,7 @@
             soilAnalysis: { a_p_al: 20, a_p_cc: 0.9 },
         }
 
-<<<<<<< HEAD
-        const result = await calculateNL2025StikstofGebruiksNorm(mockInput)
-=======
-        const result = await  calculateNL2025StikstofGebruiksNorm(mockInput)
->>>>>>> e2be1076
+        const result = await calculateNL2025StikstofGebruiksNorm(mockInput)
         // The base norm for Vruchtgewassen in zand_nwc is 108. With vanggewas sown <= Oct 1st, korting should be 0.
         expect(result.normValue).toBe(108)
         expect(result.normSource).toEqual(
@@ -202,11 +182,7 @@
             soilAnalysis: { a_p_al: 20, a_p_cc: 0.9 },
         }
 
-<<<<<<< HEAD
-        const result = await calculateNL2025StikstofGebruiksNorm(mockInput)
-=======
-        const result = await  calculateNL2025StikstofGebruiksNorm(mockInput)
->>>>>>> e2be1076
+        const result = await calculateNL2025StikstofGebruiksNorm(mockInput)
         // The base norm for Vruchtgewassen in zand_nwc in nv-gebied is 108. With vanggewas sown Oct 2-14, korting should be 5.
         expect(result.normValue).toBe(103) // 108 - 5
         expect(result.normSource).toEqual(
@@ -236,11 +212,7 @@
             soilAnalysis: { a_p_al: 20, a_p_cc: 0.9 },
         }
 
-<<<<<<< HEAD
-        const result = await calculateNL2025StikstofGebruiksNorm(mockInput)
-=======
-        const result = await  calculateNL2025StikstofGebruiksNorm(mockInput)
->>>>>>> e2be1076
+        const result = await calculateNL2025StikstofGebruiksNorm(mockInput)
         // The base norm for Vruchtgewassen in zand_nwc in nv-gebied is 108. With vanggewas sown Oct 15-31, korting should be 10.
         expect(result.normValue).toBe(98) // 108 - 10
         expect(result.normSource).toEqual(
@@ -270,11 +242,7 @@
             soilAnalysis: { a_p_al: 20, a_p_cc: 0.9 },
         }
 
-<<<<<<< HEAD
-        const result = await calculateNL2025StikstofGebruiksNorm(mockInput)
-=======
-        const result = await  calculateNL2025StikstofGebruiksNorm(mockInput)
->>>>>>> e2be1076
+        const result = await calculateNL2025StikstofGebruiksNorm(mockInput)
         // The base norm for Vruchtgewassen in zand_nwc in nv-gebied is 108. With vanggewas sown Nov 1st+, korting should be 20.
         expect(result.normValue).toBe(88) // 108 - 20
         expect(result.normSource).toEqual(
@@ -304,11 +272,7 @@
             soilAnalysis: { a_p_al: 20, a_p_cc: 0.9 },
         }
 
-<<<<<<< HEAD
-        const result = await calculateNL2025StikstofGebruiksNorm(mockInput)
-=======
-        const result = await  calculateNL2025StikstofGebruiksNorm(mockInput)
->>>>>>> e2be1076
+        const result = await calculateNL2025StikstofGebruiksNorm(mockInput)
         // The base norm for Vruchtgewassen in zand_nwc in nv-gebied is 108. With no exception, korting should be 20.
         expect(result.normValue).toBe(88) // 108 - 20
         expect(result.normSource).toEqual(
@@ -338,11 +302,7 @@
             soilAnalysis: { a_p_al: 20, a_p_cc: 0.9 },
         }
 
-<<<<<<< HEAD
-        const result = await calculateNL2025StikstofGebruiksNorm(mockInput)
-=======
-        const result = await  calculateNL2025StikstofGebruiksNorm(mockInput)
->>>>>>> e2be1076
+        const result = await calculateNL2025StikstofGebruiksNorm(mockInput)
         // The base norm for Vruchtgewassen in klei is 135. Korting should not apply in non-sandy/loess regions.
         expect(result.normValue).toBe(135)
         expect(result.normSource).toEqual(
@@ -367,11 +327,7 @@
             soilAnalysis: { a_p_al: 20, a_p_cc: 0.9 },
         }
 
-<<<<<<< HEAD
-        const result = await calculateNL2025StikstofGebruiksNorm(mockInput)
-=======
-        const result = await  calculateNL2025StikstofGebruiksNorm(mockInput)
->>>>>>> e2be1076
+        const result = await calculateNL2025StikstofGebruiksNorm(mockInput)
         expect(result.normValue).toBe(30)
         expect(result.normSource).toEqual(
             "Akkerbouwgewassen, Gras voor industriële verwerking (inzaai in september en eerste jaar).",
@@ -400,11 +356,7 @@
             soilAnalysis: { a_p_al: 20, a_p_cc: 0.9 },
         }
 
-<<<<<<< HEAD
-        const result = await calculateNL2025StikstofGebruiksNorm(mockInput)
-=======
-        const result = await  calculateNL2025StikstofGebruiksNorm(mockInput)
->>>>>>> e2be1076
+        const result = await calculateNL2025StikstofGebruiksNorm(mockInput)
         expect(result.normValue).toBe(310)
         expect(result.normSource).toEqual(
             "Akkerbouwgewassen, Gras voor industriële verwerking (inzaai voor 15 mei en volgende jaren).",
@@ -428,11 +380,7 @@
             soilAnalysis: { a_p_al: 20, a_p_cc: 0.9 },
         }
 
-<<<<<<< HEAD
-        const result = await calculateNL2025StikstofGebruiksNorm(mockInput)
-=======
-        const result = await  calculateNL2025StikstofGebruiksNorm(mockInput)
->>>>>>> e2be1076
+        const result = await calculateNL2025StikstofGebruiksNorm(mockInput)
         expect(result.normValue).toBe(165)
         expect(result.normSource).toEqual(
             "Akkerbouwgewassen, Graszaad, Engels raaigras (1e jaars).",
@@ -461,11 +409,7 @@
             soilAnalysis: { a_p_al: 20, a_p_cc: 0.9 },
         }
 
-<<<<<<< HEAD
-        const result = await calculateNL2025StikstofGebruiksNorm(mockInput)
-=======
-        const result = await  calculateNL2025StikstofGebruiksNorm(mockInput)
->>>>>>> e2be1076
+        const result = await calculateNL2025StikstofGebruiksNorm(mockInput)
         expect(result.normValue).toBe(200)
         expect(result.normSource).toEqual(
             "Akkerbouwgewassen, Graszaad, Engels raaigras (overjarig).",
@@ -489,11 +433,7 @@
             soilAnalysis: { a_p_al: 20, a_p_cc: 0.9 },
         }
 
-<<<<<<< HEAD
-        const result = await calculateNL2025StikstofGebruiksNorm(mockInput)
-=======
-        const result = await  calculateNL2025StikstofGebruiksNorm(mockInput)
->>>>>>> e2be1076
+        const result = await calculateNL2025StikstofGebruiksNorm(mockInput)
         expect(result.normValue).toBe(85)
         expect(result.normSource).toEqual(
             "Akkerbouwgewassen, Roodzwenkgras (1e jaars).",
@@ -522,11 +462,7 @@
             soilAnalysis: { a_p_al: 20, a_p_cc: 0.9 },
         }
 
-<<<<<<< HEAD
-        const result = await calculateNL2025StikstofGebruiksNorm(mockInput)
-=======
-        const result = await  calculateNL2025StikstofGebruiksNorm(mockInput)
->>>>>>> e2be1076
+        const result = await calculateNL2025StikstofGebruiksNorm(mockInput)
         expect(result.normValue).toBe(115)
         expect(result.normSource).toEqual(
             "Akkerbouwgewassen, Roodzwenkgras (overjarig).",
@@ -550,11 +486,7 @@
             soilAnalysis: { a_p_al: 20, a_p_cc: 0.9 },
         }
 
-<<<<<<< HEAD
-        const result = await calculateNL2025StikstofGebruiksNorm(mockInput)
-=======
-        const result = await  calculateNL2025StikstofGebruiksNorm(mockInput)
->>>>>>> e2be1076
+        const result = await calculateNL2025StikstofGebruiksNorm(mockInput)
         expect(result.normValue).toBe(170)
         expect(result.normSource).toEqual(
             "Akkerbouwgewassen, Ui overig, zaaiui of winterui. (1e jaars).",
@@ -578,11 +510,7 @@
             soilAnalysis: { a_p_al: 20, a_p_cc: 0.9 },
         }
 
-<<<<<<< HEAD
-        const result = await calculateNL2025StikstofGebruiksNorm(mockInput)
-=======
-        const result = await  calculateNL2025StikstofGebruiksNorm(mockInput)
->>>>>>> e2be1076
+        const result = await calculateNL2025StikstofGebruiksNorm(mockInput)
         expect(result.normValue).toBe(170)
         expect(result.normSource).toEqual(
             "Akkerbouwgewassen, Ui overig, zaaiui of winterui. (2e jaars).",
@@ -606,11 +534,7 @@
             soilAnalysis: { a_p_al: 20, a_p_cc: 0.9 },
         }
 
-<<<<<<< HEAD
-        const result = await calculateNL2025StikstofGebruiksNorm(mockInput)
-=======
-        const result = await  calculateNL2025StikstofGebruiksNorm(mockInput)
->>>>>>> e2be1076
+        const result = await calculateNL2025StikstofGebruiksNorm(mockInput)
         expect(result.normValue).toBe(260)
         expect(result.normSource).toEqual("Bladgewassen, Spinazie (1e teelt).")
     })
@@ -632,11 +556,7 @@
             soilAnalysis: { a_p_al: 20, a_p_cc: 0.9 },
         }
 
-<<<<<<< HEAD
-        const result = await calculateNL2025StikstofGebruiksNorm(mockInput)
-=======
-        const result = await  calculateNL2025StikstofGebruiksNorm(mockInput)
->>>>>>> e2be1076
+        const result = await calculateNL2025StikstofGebruiksNorm(mockInput)
         expect(result.normValue).toBe(180)
         expect(result.normSource).toEqual(
             "Bladgewassen, Slasoorten (1e teelt).",
@@ -660,11 +580,7 @@
             soilAnalysis: { a_p_al: 20, a_p_cc: 0.9 },
         }
 
-<<<<<<< HEAD
-        const result = await calculateNL2025StikstofGebruiksNorm(mockInput)
-=======
-        const result = await  calculateNL2025StikstofGebruiksNorm(mockInput)
->>>>>>> e2be1076
+        const result = await calculateNL2025StikstofGebruiksNorm(mockInput)
         expect(result.normValue).toBe(180)
         expect(result.normSource).toEqual(
             "Bladgewassen, Andijvie eerste teelt volgteelt (1e teelt).",
