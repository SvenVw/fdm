--- conflicted
+++ resolved
@@ -17,7 +17,6 @@
             soilAnalysis: { a_p_cc: 0, a_p_al: 0 },
         }
         const result = await calculateNL2025DierlijkeMestGebruiksNorm(mockInput)
-<<<<<<< HEAD
         expect(result.normValue).toBe(170)
         expect(result.normSource).toBe("Standaard - geen derogatie")
     })
@@ -33,8 +32,6 @@
             soilAnalysis: { a_p_cc: 0, a_p_al: 0 },
         }
         const result = await calculateNL2025DierlijkeMestGebruiksNorm(mockInput)
-=======
->>>>>>> e2be1076
         expect(result.normValue).toBe(200)
         expect(result.normSource).toBe("Derogatie")
     })
