import { describe, it, expect, vi, beforeEach, afterEach } from "vitest"
import {
    calculateNL2025FertilizerApplicationFillingForStikstofGebruiksNorm,
    isBouwland,
    getWorkingCoefficient,
} from "./stikstofgebruiksnorm"
import { getRegion } from "../value/stikstofgebruiksnorm"
import type {
    Fertilizer,
    FertilizerApplication,
    Cultivation,
} from "@svenvw/fdm-core"
import type { RegionKey } from "../value/types"
import type { NL2025NormsFillingInput } from "./types"

// Mock getRegion
vi.mock("../value/stikstofgebruiksnorm", () => ({
    getRegion: vi.fn(),
}))

describe("isBouwland", () => {
    it("should return true if cultivation is not in non-bouwland codes", () => {
        const cultivations: Cultivation[] = [
            {
                b_lu: "cult1",
                b_start: "2025-01-01",
                b_lu_catalogue: "nl_2014", // A generic bouwland code
            },
        ]
        const applicationDate = new Date("2025-06-15")
        expect(isBouwland(cultivations, applicationDate)).toBe(true)
    })

    it("should return false if cultivation is in non-bouwland codes", () => {
        const cultivations: Cultivation[] = [
            {
                b_lu: "cult1",
                b_start: "2025-01-01",
                b_lu_catalogue: "nl_265", // Grasland
            },
        ]
        const applicationDate = new Date("2025-06-15")
        expect(isBouwland(cultivations, applicationDate)).toBe(false)
    })

    it("should return false if no active cultivation exists", () => {
        const cultivations: Cultivation[] = [
            {
                b_lu: "cult1",
                b_start: "2024-01-01",
                b_end: "2024-12-31",
                b_lu_catalogue: "nl_2014",
            },
        ]
        const applicationDate = new Date("2025-06-15")
        expect(isBouwland(cultivations, applicationDate)).toBe(false)
    })

    it("should return true for a cultivation spanning the application date", () => {
        const cultivations: Cultivation[] = [
            {
                b_lu: "cult1",
                b_start: "2025-01-01",
                b_end: "2025-12-31",
                b_lu_catalogue: "nl_2014",
            },
        ]
        const applicationDate = new Date("2025-07-01")
        expect(isBouwland(cultivations, applicationDate)).toBe(true)
    })

    it("should return false for a cultivation ending before the application date", () => {
        const cultivations: Cultivation[] = [
            {
                b_lu: "cult1",
                b_start: "2025-01-01",
                b_end: "2025-06-30",
                b_lu_catalogue: "nl_2014",
            },
        ]
        const applicationDate = new Date("2025-07-01")
        expect(isBouwland(cultivations, applicationDate)).toBe(false)
    })

    it("should return false for a cultivation starting after the application date", () => {
        const cultivations: Cultivation[] = [
            {
                b_lu: "cult1",
                b_start: "2025-08-01",
                b_end: "2025-12-31",
                b_lu_catalogue: "nl_2014",
            },
        ]
        const applicationDate = new Date("2025-07-01")
        expect(isBouwland(cultivations, applicationDate)).toBe(false)
    })
})

describe("getWorkingCoefficient", () => {
    it("should return default details if p_type_rvo is null or undefined", () => {
        const result = getWorkingCoefficient(
            null,
            "zand_nwc",
            true,
            true,
            new Date(),
            false,
        )
        expect(result.p_n_wcl).toBe(1.0)
        expect(result.description).toBe("Kunstmest")
        expect(result.subTypeDescription).toBeUndefined()
    })

    it("should return default details if p_type_rvo is not found in table9", () => {
        const result = getWorkingCoefficient(
            "999",
            "zand_nwc",
            true,
            true,
            new Date(),
            false,
        )
        expect(result.p_n_wcl).toBe(1.0)
        expect(result.description).toBe("Kunstmest")
        expect(result.subTypeDescription).toBeUndefined()
    })

    // Drijfmest van graasdieren op het eigen bedrijf geproduceerd
    describe("Drijfmest van graasdieren op het eigen bedrijf geproduceerd (onFarmProduced: true)", () => {
        const p_type_rvo = "14" // Drijfmest rundvee
        const soilType: RegionKey = "zand_nwc"
        const isBouwland = false // Grasland
        const fertilizerOnFarmProduced = true // Explicitly true for on-farm produced

        it("should return 0.45 for on-farm produced drijfmest with grazing intention", () => {
            const b_grazing_intention = true
            const applicationDate = new Date("2025-06-15")
            const result = getWorkingCoefficient(
                p_type_rvo,
                soilType,
                b_grazing_intention,
                isBouwland,
                applicationDate,
                fertilizerOnFarmProduced,
            )
            expect(result.p_n_wcl).toBe(0.45)
            expect(result.description).toBe(
                "Drijfmest van graasdieren op het eigen bedrijf geproduceerd",
            )
            expect(result.subTypeDescription).toBe("Op bedrijf met beweiding")
        })

        it("should return 0.60 for on-farm produced drijfmest without grazing intention", () => {
            const b_grazing_intention = false
            const applicationDate = new Date("2025-06-15")
            const result = getWorkingCoefficient(
                p_type_rvo,
                soilType,
                b_grazing_intention,
                isBouwland,
                applicationDate,
                fertilizerOnFarmProduced,
            )
            expect(result.p_n_wcl).toBe(0.6)
            expect(result.description).toBe(
                "Drijfmest van graasdieren op het eigen bedrijf geproduceerd",
            )
            expect(result.subTypeDescription).toBe(
                "Op bedrijf zonder beweiding",
            )
        })
    })

    // Drijfmest van graasdieren aangevoerd
    it("should return 0.60 for aangevoerd drijfmest (onFarmProduced: false)", () => {
        const p_type_rvo = "14" // Drijfmest rundvee
        const soilType: RegionKey = "zand_nwc"
        const b_grazing_intention = true
        const isBouwland = false
        const applicationDate = new Date("2025-06-15")
        const fertilizerOnFarmProduced = false // Explicitly false for aangevoerd
        const result = getWorkingCoefficient(
            p_type_rvo,
            soilType,
            b_grazing_intention,
            isBouwland,
            applicationDate,
            fertilizerOnFarmProduced,
        )
        expect(result.p_n_wcl).toBe(0.6)
        expect(result.description).toBe("Drijfmest van graasdieren aangevoerd")
        expect(result.subTypeDescription).toBeUndefined()
    })

    // Drijfmest van varkens
    describe("Drijfmest van varkens", () => {
        const p_type_rvo = "46" // Drijfmest fokzeugen
        const b_grazing_intention = false
        const isBouwland = true
        const applicationDate = new Date("2025-06-15")
        const fertilizerOnFarmProduced = false // Explicitly false for aangevoerd

        it("should return 0.60 for klei en veen soil", () => {
            const soilType: RegionKey = "klei"
            const result = getWorkingCoefficient(
                p_type_rvo,
                soilType,
                b_grazing_intention,
                isBouwland,
                applicationDate,
                fertilizerOnFarmProduced,
            )
            expect(result.p_n_wcl).toBe(0.6)
            expect(result.description).toBe("Drijfmest van varkens")
            expect(result.subTypeDescription).toBe("Op klei en veen")
        })

        it("should return 0.80 for zand en löss soil", () => {
            const soilType: RegionKey = "zand_nwc"
            const result = getWorkingCoefficient(
                p_type_rvo,
                soilType,
                b_grazing_intention,
                isBouwland,
                applicationDate,
                fertilizerOnFarmProduced,
            )
            expect(result.p_n_wcl).toBe(0.8)
            expect(result.description).toBe("Drijfmest van varkens")
            expect(result.subTypeDescription).toBe("Op zand en löss")
        })
    })

    // Dunnen fractie na mestbewerking en gier
    it("should return 0.80 for dunne fractie", () => {
        const p_type_rvo = "12" // Filtraat na mestscheiding
        const soilType: RegionKey = "zand_nwc"
        const b_grazing_intention = false
        const isBouwland = true
        const applicationDate = new Date("2025-06-15")
        const fertilizerOnFarmProduced = false // Explicitly false for aangevoerd
        const result = getWorkingCoefficient(
            p_type_rvo,
            soilType,
            b_grazing_intention,
            isBouwland,
            applicationDate,
            fertilizerOnFarmProduced,
        )
        expect(result.p_n_wcl).toBe(0.8)
        expect(result.description).toBe(
            "Dunne fractie na mestbewerking en gier",
        )
        expect(result.subTypeDescription).toBeUndefined()
    })

    // Vaste mest van graasdieren op het eigen bedrijf geproduceerd
    describe("Vaste mest van graasdieren op het eigen bedrijf geproduceerd (onFarmProduced: true)", () => {
        const p_type_rvo = "10" // Vaste mest rundvee
        const fertilizerOnFarmProduced = true
        const b_grazing_intention = false
        const isBouwland = true
        const soilType: RegionKey = "klei"

        it("should return 0.30 for bouwland on klei/veen from Sep 1 to Jan 31", () => {
            const applicationDate = new Date("2025-10-15") // October
            const result = getWorkingCoefficient(
                p_type_rvo,
                soilType,
                b_grazing_intention,
                isBouwland,
                applicationDate,
                fertilizerOnFarmProduced,
            )
            expect(result.p_n_wcl).toBe(0.3)
            expect(result.description).toBe(
                "Vaste mest van graasdieren op het eigen bedrijf geproduceerd",
            )
            expect(result.subTypeDescription).toBe(
                "Op bouwland op klei en veen, van 1 september t/m 31 januari",
            )
        })

        it("should return 0.45 for overige toepassingen on bedrijf met beweiding (outside Sep-Jan period)", () => {
            const applicationDate = new Date("2025-03-15") // March
            const b_grazing_intention_true = true
            const result = getWorkingCoefficient(
                p_type_rvo,
                soilType,
                b_grazing_intention_true,
                isBouwland,
                applicationDate,
                fertilizerOnFarmProduced,
            )
            expect(result.p_n_wcl).toBe(0.45)
            expect(result.description).toBe(
                "Vaste mest van graasdieren op het eigen bedrijf geproduceerd",
            )
            expect(result.subTypeDescription).toBe(
                "Overige toepassingen op bedrijf met beweiding",
            )
        })

        it("should return 0.60 for overige toepassingen on bedrijf zonder beweiding (outside Sep-Jan period)", () => {
            const applicationDate = new Date("2025-03-15") // March
            const b_grazing_intention_false = false
            const result = getWorkingCoefficient(
                p_type_rvo,
                soilType,
                b_grazing_intention_false,
                isBouwland,
                applicationDate,
                fertilizerOnFarmProduced,
            )
            expect(result.p_n_wcl).toBe(0.6)
            expect(result.description).toBe(
                "Vaste mest van graasdieren op het eigen bedrijf geproduceerd",
            )
            expect(result.subTypeDescription).toBe(
                "Overige toepassingen op bedrijf zonder beweiding",
            )
        })
    })

    // Vaste mest van graasdieren aangevoerd
    it("should return 0.40 for aangevoerd vaste mest (onFarmProduced: false) overige toepassingen", () => {
        const p_type_rvo = "10" // Vaste mest rundvee
        const soilType: RegionKey = "zand_nwc"
        const b_grazing_intention = false
        const isBouwland = true
        const applicationDate = new Date("2025-06-15")
        const fertilizerOnFarmProduced = false // Explicitly false for aangevoerd
        const result = getWorkingCoefficient(
            p_type_rvo,
            soilType,
            b_grazing_intention,
            isBouwland,
            applicationDate,
            fertilizerOnFarmProduced,
        )
        expect(result.p_n_wcl).toBe(0.4)
        expect(result.description).toBe("Vaste mest van graasdieren aangevoerd")
        expect(result.subTypeDescription).toBe("Overige toepassingen")
    })

    // Vaste mest van varkens, pluimvee en nertsen
    it("should return 0.55 for vaste mest van varkens, pluimvee en nertsen", () => {
        const p_type_rvo = "40" // Varkens, vaste mest
        const soilType: RegionKey = "zand_nwc"
        const b_grazing_intention = false
        const isBouwland = true
        const applicationDate = new Date("2025-06-15")
        const fertilizerOnFarmProduced = false // Explicitly false for aangevoerd
        const result = getWorkingCoefficient(
            p_type_rvo,
            soilType,
            b_grazing_intention,
            isBouwland,
            applicationDate,
            fertilizerOnFarmProduced,
        )
        expect(result.p_n_wcl).toBe(0.55)
        expect(result.description).toBe(
            "Vaste mest van varkens, pluimvee en nertsen",
        )
        expect(result.subTypeDescription).toBeUndefined()
    })

    // Vaste mest van overige diersoorten
    describe("Vaste mest van overige diersoorten", () => {
        const p_type_rvo = "104" // Cavia, vaste mest
        const soilType: RegionKey = "klei"
        const b_grazing_intention = false
        const isBouwland = true
        const fertilizerOnFarmProduced = false // Explicitly false for aangevoerd

        it("should return 0.30 for bouwland on klei/veen from Sep 1 to Jan 31", () => {
            const applicationDate = new Date("2025-11-01") // November
            const result = getWorkingCoefficient(
                p_type_rvo,
                soilType,
                b_grazing_intention,
                isBouwland,
                applicationDate,
                fertilizerOnFarmProduced,
            )
            expect(result.p_n_wcl).toBe(0.3)
            expect(result.description).toBe(
                "Vaste mest van overige diersoorten",
            )
            expect(result.subTypeDescription).toBe(
                "Op bouwland op klei en veen, van 1 september t/m 31 januari",
            )
        })

        it("should return 0.40 for overige toepassingen (outside Sep-Jan period)", () => {
            const applicationDate = new Date("2025-04-01") // April
            const result = getWorkingCoefficient(
                p_type_rvo,
                soilType,
                b_grazing_intention,
                isBouwland,
                applicationDate,
                fertilizerOnFarmProduced,
            )
            expect(result.p_n_wcl).toBe(0.4)
            expect(result.description).toBe(
                "Vaste mest van overige diersoorten",
            )
            expect(result.subTypeDescription).toBe("Overige toepassingen")
        })
    })

    // Overig (top-level entries)
    it("should return 0.10 for Compost", () => {
        const result = getWorkingCoefficient(
            "111",
            "zand_nwc",
            false,
            true,
            new Date(),
            false,
        )
        expect(result.p_n_wcl).toBe(0.1)
        expect(result.description).toBe("Compost")
        expect(result.subTypeDescription).toBeUndefined()
    })

    it("should return 0.25 for Champost", () => {
        const result = getWorkingCoefficient(
            "110",
            "zand_nwc",
            false,
            true,
            new Date(),
            false,
        )
        expect(result.p_n_wcl).toBe(0.25)
        expect(result.description).toBe("Champost")
        expect(result.subTypeDescription).toBeUndefined()
    })

    it("should return 0.40 for Zuiveringsslib", () => {
        const result = getWorkingCoefficient(
            "114",
            "zand_nwc",
            false,
            true,
            new Date(),
            false,
        )
        expect(result.p_n_wcl).toBe(0.4)
        expect(result.description).toBe("Zuiveringsslib")
        expect(result.subTypeDescription).toBeUndefined()
    })

    it("should return 0.50 for Overige organische meststoffen", () => {
        const result = getWorkingCoefficient(
            "116",
            "zand_nwc",
            false,
            true,
            new Date(),
            false,
        )
        expect(result.p_n_wcl).toBe(0.5)
        expect(result.description).toBe("Overige organische meststoffen")
        expect(result.subTypeDescription).toBeUndefined()
    })

    it("should return 1.0 for Kunstmest", () => {
        const result = getWorkingCoefficient(
            "115",
            "zand_nwc",
            false,
            true,
            new Date(),
            false,
        )
        expect(result.p_n_wcl).toBe(1.0)
        expect(result.description).toBe("Kunstmest")
        expect(result.subTypeDescription).toBeUndefined()
    })

    it("should return 1.0 for Mineralenconcentraat", () => {
        const result = getWorkingCoefficient(
            "120",
            "zand_nwc",
            false,
            true,
            new Date(),
            false,
        )
        expect(result.p_n_wcl).toBe(1.0)
        expect(result.description).toBe("Mineralenconcentraat")
        expect(result.subTypeDescription).toBeUndefined()
    })
})

<<<<<<< HEAD
describe("calculateNL2025FertilizerApplicationFillingForStikstofGebruiksNorm", () => {
    // Mock getRegion to return a consistent soil type for these tests
    beforeEach(() => {
        vi.mocked(getRegion).mockResolvedValue("zand_nwc")
    })

=======
describe("calculateNL2025FertilizerApplicationFillingForNitrogen", () => {
>>>>>>> 2413e2be
    afterEach(() => {
        vi.clearAllMocks()
    })

    it("should calculate norm filling correctly for a single application with known nitrogen content", async () => {
        const applications: FertilizerApplication[] = [
            {
                p_app_id: "app1",
                b_id: "field1",
                p_app_date: "2025-05-01",
                p_app_amount: 1000,
                p_id_catalogue: "fert1",
            },
        ]
        const fertilizers: Fertilizer[] = [
            {
                p_id_catalogue: "fert1",
                p_n_rt: 5, // 5 kg N per ton
                p_type_rvo: "115", // Kunstmest (working coefficient 1.0)
            },
        ]
        const b_centroid: [number, number] = [0, 0]
        const has_grazing_intention = false
        const cultivations: Cultivation[] = []

<<<<<<< HEAD
        const result = await calculateNL2025FertilizerApplicationFillingForStikstofGebruiksNorm({
            applications,
            fertilizers,
            b_centroid,
            has_grazing_intention,
            cultivations,
            has_organic_certification: false, // Default value for tests
            fosfaatgebruiksnorm: 0, // Default value for tests
        } as NL2025NormsFillingInput)
=======
        const result =
            await calculateNL2025FertilizerApplicationFillingForNitrogen({
                applications,
                fertilizers,
                b_centroid,
                has_grazing_intention,
                cultivations,
                has_organic_certification: false, // Default value for tests
                fosfaatgebruiksnorm: 0, // Default value for tests
            } as NL2025NormsFillingInput)
>>>>>>> 2413e2be

        // Expected: 1000 kg * 5 kg/ton * 1.0 (100%) / 1000 = 5
        expect(result.normFilling).toBeCloseTo(5)
        expect(result.applicationFilling[0].normFilling).toBeCloseTo(5)
        expect(result.applicationFilling[0].normFillingDetails).toBe(
            "Werkingscoëfficiënt: 100% - Kunstmest",
        )
    })

    it("should calculate norm filling correctly for multiple applications", async () => {
        const applications: FertilizerApplication[] = [
            {
                p_app_id: "app1",
                b_id: "field1",
                p_app_date: "2025-05-01",
                p_app_amount: 1000,
                p_id_catalogue: "fert1",
            },
            {
                p_app_id: "app2",
                b_id: "field1",
                p_app_date: "2025-03-15",
                p_app_amount: 500,
                p_id_catalogue: "fert2",
            },
        ]
        const fertilizers: Fertilizer[] = [
            {
                p_id_catalogue: "fert1",
                p_n_rt: 5, // 5 kg N per ton
                p_type_rvo: "115", // Kunstmest (working coefficient 1.0)
            },
            {
                p_id_catalogue: "fert2",
                p_n_rt: 10, // 10 kg N per ton
                p_type_rvo: "111", // Compost (working coefficient 0.1)
            },
        ]
        const b_centroid: [number, number] = [0, 0]
        const has_grazing_intention = false
        const cultivations: Cultivation[] = []

<<<<<<< HEAD
        const result = await calculateNL2025FertilizerApplicationFillingForStikstofGebruiksNorm({
            applications,
            fertilizers,
            b_centroid,
            has_grazing_intention,
            cultivations,
            has_organic_certification: false, // Default value for tests
            fosfaatgebruiksnorm: 0, // Default value for tests
        } as NL2025NormsFillingInput)
=======
        const result =
            await calculateNL2025FertilizerApplicationFillingForNitrogen({
                applications,
                fertilizers,
                b_centroid,
                has_grazing_intention,
                cultivations,
                has_organic_certification: false, // Default value for tests
                fosfaatgebruiksnorm: 0, // Default value for tests
            } as NL2025NormsFillingInput)
>>>>>>> 2413e2be

        // App1: 1000 * 5 * 1.0 / 1000 = 5
        // App2: 500 * 10 * 0.1 / 1000 = 0.5
        // Total: 5.5
        expect(result.normFilling).toBeCloseTo(5.5)
        expect(result.applicationFilling[0].normFilling).toBeCloseTo(5)
        expect(result.applicationFilling[0].normFillingDetails).toBe(
            "Werkingscoëfficiënt: 100% - Kunstmest",
        )
        expect(result.applicationFilling[1].normFilling).toBeCloseTo(0.5)
        expect(result.applicationFilling[1].normFillingDetails).toBe(
            "Werkingscoëfficiënt: 10% - Compost",
        )
    })

    it("should use table11Mestcodes for nitrogen content if p_n_rt is 0", async () => {
        const applications: FertilizerApplication[] = [
            {
                p_app_id: "app1",
                b_id: "field1",
                p_app_date: "2025-05-01",
                p_app_amount: 1000,
                p_id_catalogue: "fert1",
            },
        ]
        const fertilizers: Fertilizer[] = [
            {
                p_id_catalogue: "fert1",
                p_n_rt: 0, // Nitrogen content not directly known
                p_type_rvo: "14", // Drijfmest rundvee (Table 11: 4.0 kg N/ton)
            },
        ]
        const b_centroid: [number, number] = [0, 0]
        const has_grazing_intention = true // Drijfmest graasdieren, met beweiding -> 0.45
        const cultivations: Cultivation[] = []

<<<<<<< HEAD
        const result = await calculateNL2025FertilizerApplicationFillingForStikstofGebruiksNorm({
            applications,
            fertilizers,
            b_centroid,
            has_grazing_intention,
            cultivations,
            has_organic_certification: false, // Default value for tests
            fosfaatgebruiksnorm: 0, // Default value for tests
        } as NL2025NormsFillingInput)
=======
        const result =
            await calculateNL2025FertilizerApplicationFillingForNitrogen({
                applications,
                fertilizers,
                b_centroid,
                has_grazing_intention,
                cultivations,
                has_organic_certification: false, // Default value for tests
                fosfaatgebruiksnorm: 0, // Default value for tests
            } as NL2025NormsFillingInput)
>>>>>>> 2413e2be

        // Expected: 1000 * 4.0 (from Table 11) * 0.45 (from Table 9) / 1000 = 1.8
        expect(result.normFilling).toBeCloseTo(1.8)
        expect(result.applicationFilling[0].normFilling).toBeCloseTo(1.8)
        expect(result.applicationFilling[0].normFillingDetails).toBe(
            "Werkingscoëfficiënt: 45% - Drijfmest van graasdieren op het eigen bedrijf geproduceerd - Op bedrijf met beweiding",
        )
    })

    it("should throw an error if fertilizer cannot be found", async () => {
        const applications: FertilizerApplication[] = [
            {
                p_app_id: "app1",
                b_id: "field1",
                p_app_date: "2025-05-01",
                p_app_amount: 1000,
                p_id_catalogue: "nonExistentFert",
            },
        ]
        const fertilizers: Fertilizer[] = [] // Empty fertilizers array
        const b_centroid: [number, number] = [0, 0]
        const has_grazing_intention = false
        const cultivations: Cultivation[] = []

        await expect(
            calculateNL2025FertilizerApplicationFillingForStikstofGebruiksNorm({
                applications,
                fertilizers,
                b_centroid,
                has_grazing_intention,
                cultivations,
                has_organic_certification: false, // Default value for tests
                fosfaatgebruiksnorm: 0, // Default value for tests
            } as NL2025NormsFillingInput),
        ).rejects.toThrow(
            "Fertilizer nonExistentFert not found for application app1",
        )
    })

    it("should treat onFarmProduced as false when has_grazing_intention is false for drijfmest", async () => {
        vi.mocked(getRegion).mockResolvedValue("zand_nwc")
        const applications: FertilizerApplication[] = [
            {
                p_app_id: "app1",
                b_id: "field1",
                p_app_date: "2025-05-01",
                p_app_amount: 1000,
                p_id_catalogue: "fert1",
            },
        ]
        const fertilizers: Fertilizer[] = [
            {
                p_id_catalogue: "fert1",
                p_n_rt: 0, // Nitrogen content not directly known
                p_type_rvo: "14", // Drijfmest rundvee (Table 11: 4.0 kg N/ton)
            },
        ]
        const b_centroid: [number, number] = [0, 0]
        const has_grazing_intention = false // No grazing intention, so onFarmProduced should be false
        const cultivations: Cultivation[] = []

        const result =
            await calculateNL2025FertilizerApplicationFillingForNitrogen({
                applications,
                fertilizers,
                b_centroid,
                has_grazing_intention,
                cultivations,
                has_organic_certification: false,
                fosfaatgebruiksnorm: 0,
            } as NL2025NormsFillingInput)

        // For p_type_rvo "14" (Drijfmest rundvee), if onFarmProduced is false,
        // it falls into "Drijfmest van graasdieren aangevoerd" which has p_n_wcl of 0.60.
        // Expected: 1000 * 4.0 (from Table 11) * 0.60 (from Table 9) / 1000 = 2.4
        expect(result.normFilling).toBeCloseTo(2.4)
        expect(result.applicationFilling[0].normFilling).toBeCloseTo(2.4)
        expect(result.applicationFilling[0].normFillingDetails).toBe(
            "Werkingscoëfficiënt: 60% - Drijfmest van graasdieren aangevoerd",
        )
    })

    it("should correctly apply bouwland logic for working coefficient", async () => {
        vi.mocked(getRegion).mockResolvedValue("klei") // Soil type for bouwland rule
        const applications: FertilizerApplication[] = [
            {
                p_app_id: "app1",
                b_id: "field1",
                p_app_date: "2025-10-15", // Sep 1 to Jan 31 period
                p_app_amount: 1000,
                p_id_catalogue: "fert1",
            },
        ]
        const fertilizers: Fertilizer[] = [
            {
                p_id_catalogue: "fert1",
                p_n_rt: 10, // 10 kg N per ton
                p_type_rvo: "10",
            },
        ]
        const b_centroid: [number, number] = [0, 0]
        const has_grazing_intention = false
        const cultivations: Cultivation[] = [
            {
                b_lu: "cult1",
                b_start: "2025-01-01",
                b_end: "2025-12-31",
                b_lu_catalogue: "nl_2014", // Bouwland
            },
        ]

<<<<<<< HEAD
        const result = await calculateNL2025FertilizerApplicationFillingForStikstofGebruiksNorm({
            applications,
            fertilizers,
            b_centroid,
            has_grazing_intention,
            cultivations,
            has_organic_certification: false, // Default value for tests
            fosfaatgebruiksnorm: 0, // Default value for tests
        } as NL2025NormsFillingInput)
=======
        const result =
            await calculateNL2025FertilizerApplicationFillingForNitrogen({
                applications,
                fertilizers,
                b_centroid,
                has_grazing_intention,
                cultivations,
                has_organic_certification: false, // Default value for tests
                fosfaatgebruiksnorm: 0, // Default value for tests
            } as NL2025NormsFillingInput)
>>>>>>> 2413e2be

        // For p_type_rvo "10" (Vaste mest rundvee), onFarmProduced: true in table9.
        // Since has_grazing_intention is false, onFarmProduced will be false in the main function.
        // For "bouwland op klei en veen, van 1 september t/m 31 januari", p_n_wcl is 0.3.
        // Expected: 1000 * 10 * 0.3 / 1000 = 3
        expect(result.normFilling).toBeCloseTo(3)
        expect(result.applicationFilling[0].normFilling).toBeCloseTo(3)
        expect(result.applicationFilling[0].normFillingDetails).toBe(
            "Werkingscoëfficiënt: 30% - Vaste mest van graasdieren aangevoerd - Op bouwland op klei en veen, van 1 september t/m 31 januari",
        )
    })
})<|MERGE_RESOLUTION|>--- conflicted
+++ resolved
@@ -497,16 +497,8 @@
     })
 })
 
-<<<<<<< HEAD
+
 describe("calculateNL2025FertilizerApplicationFillingForStikstofGebruiksNorm", () => {
-    // Mock getRegion to return a consistent soil type for these tests
-    beforeEach(() => {
-        vi.mocked(getRegion).mockResolvedValue("zand_nwc")
-    })
-
-=======
-describe("calculateNL2025FertilizerApplicationFillingForNitrogen", () => {
->>>>>>> 2413e2be
     afterEach(() => {
         vi.clearAllMocks()
     })
@@ -532,7 +524,6 @@
         const has_grazing_intention = false
         const cultivations: Cultivation[] = []
 
-<<<<<<< HEAD
         const result = await calculateNL2025FertilizerApplicationFillingForStikstofGebruiksNorm({
             applications,
             fertilizers,
@@ -542,18 +533,6 @@
             has_organic_certification: false, // Default value for tests
             fosfaatgebruiksnorm: 0, // Default value for tests
         } as NL2025NormsFillingInput)
-=======
-        const result =
-            await calculateNL2025FertilizerApplicationFillingForNitrogen({
-                applications,
-                fertilizers,
-                b_centroid,
-                has_grazing_intention,
-                cultivations,
-                has_organic_certification: false, // Default value for tests
-                fosfaatgebruiksnorm: 0, // Default value for tests
-            } as NL2025NormsFillingInput)
->>>>>>> 2413e2be
 
         // Expected: 1000 kg * 5 kg/ton * 1.0 (100%) / 1000 = 5
         expect(result.normFilling).toBeCloseTo(5)
@@ -596,7 +575,6 @@
         const has_grazing_intention = false
         const cultivations: Cultivation[] = []
 
-<<<<<<< HEAD
         const result = await calculateNL2025FertilizerApplicationFillingForStikstofGebruiksNorm({
             applications,
             fertilizers,
@@ -606,18 +584,6 @@
             has_organic_certification: false, // Default value for tests
             fosfaatgebruiksnorm: 0, // Default value for tests
         } as NL2025NormsFillingInput)
-=======
-        const result =
-            await calculateNL2025FertilizerApplicationFillingForNitrogen({
-                applications,
-                fertilizers,
-                b_centroid,
-                has_grazing_intention,
-                cultivations,
-                has_organic_certification: false, // Default value for tests
-                fosfaatgebruiksnorm: 0, // Default value for tests
-            } as NL2025NormsFillingInput)
->>>>>>> 2413e2be
 
         // App1: 1000 * 5 * 1.0 / 1000 = 5
         // App2: 500 * 10 * 0.1 / 1000 = 0.5
@@ -654,7 +620,6 @@
         const has_grazing_intention = true // Drijfmest graasdieren, met beweiding -> 0.45
         const cultivations: Cultivation[] = []
 
-<<<<<<< HEAD
         const result = await calculateNL2025FertilizerApplicationFillingForStikstofGebruiksNorm({
             applications,
             fertilizers,
@@ -664,18 +629,6 @@
             has_organic_certification: false, // Default value for tests
             fosfaatgebruiksnorm: 0, // Default value for tests
         } as NL2025NormsFillingInput)
-=======
-        const result =
-            await calculateNL2025FertilizerApplicationFillingForNitrogen({
-                applications,
-                fertilizers,
-                b_centroid,
-                has_grazing_intention,
-                cultivations,
-                has_organic_certification: false, // Default value for tests
-                fosfaatgebruiksnorm: 0, // Default value for tests
-            } as NL2025NormsFillingInput)
->>>>>>> 2413e2be
 
         // Expected: 1000 * 4.0 (from Table 11) * 0.45 (from Table 9) / 1000 = 1.8
         expect(result.normFilling).toBeCloseTo(1.8)
@@ -787,7 +740,6 @@
             },
         ]
 
-<<<<<<< HEAD
         const result = await calculateNL2025FertilizerApplicationFillingForStikstofGebruiksNorm({
             applications,
             fertilizers,
@@ -797,18 +749,6 @@
             has_organic_certification: false, // Default value for tests
             fosfaatgebruiksnorm: 0, // Default value for tests
         } as NL2025NormsFillingInput)
-=======
-        const result =
-            await calculateNL2025FertilizerApplicationFillingForNitrogen({
-                applications,
-                fertilizers,
-                b_centroid,
-                has_grazing_intention,
-                cultivations,
-                has_organic_certification: false, // Default value for tests
-                fosfaatgebruiksnorm: 0, // Default value for tests
-            } as NL2025NormsFillingInput)
->>>>>>> 2413e2be
 
         // For p_type_rvo "10" (Vaste mest rundvee), onFarmProduced: true in table9.
         // Since has_grazing_intention is false, onFarmProduced will be false in the main function.
