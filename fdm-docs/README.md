# fdm-docs

This repository contains the source code for the Farm Data Model (FDM) documentation website.  Built with Docusaurus, this site aims to provide comprehensive guides, tutorials, and API references for all FDM packages.  We are continually working to expand and improve the documentation to offer clear, accessible, and up-to-date information for developers, agronomists, and anyone interested in using FDM.

## Features

* **Coverage of FDM Ecosystem:** This site documents all FDM packages, including installation, usage examples, and API references.  We strive to provide a central location for all FDM-related information.
* **Navigation and Search:**  Docusaurus provides built-in navigation and search functionality to help you find the information you need quickly.
* **API Documentation:**  We are working towards providing detailed API documentation for each FDM package.
* **Tutorials and Guides:**  Practical tutorials and guides are planned to help you get started with FDM and its various functionalities.

## Development

<<<<<<< HEAD
As part of the the `fdm` monorepo you can use turbo tasks for development:

```
# Install the packages required
$ npm install
=======
The `fdm-docs` package is part of the `fdm` monorepo. You can use Turbo tasks for development:

```bash
# Install dependencies
pnpm install
>>>>>>> 167a171b

# Start local development server
turbo run watch-docs

# Build the static website
turbo run build
```

## Contributing
We welcome contributions to improve the FDM documentation! See the contributing guidelines in the main FDM repository for details on how to contribute code, documentation, report bugs, and suggest improvements.

## Made Possible By

FDM is developed by the [Nutriënten Management Instituut](https://www.nmi-agro.nl/) as part of the Horizon Europe projects: [NutriBudget](https://www.nutribudget.eu/) and [PPS BAAT](https://www.handboekbodemenbemesting.nl/nl/handboekbodemenbemesting/pps-baat.htm).


## Contact

Maintainer: @SvenVw
Reviewer: @gerardhros<|MERGE_RESOLUTION|>--- conflicted
+++ resolved
@@ -11,19 +11,11 @@
 
 ## Development
 
-<<<<<<< HEAD
-As part of the the `fdm` monorepo you can use turbo tasks for development:
-
-```
-# Install the packages required
-$ npm install
-=======
 The `fdm-docs` package is part of the `fdm` monorepo. You can use Turbo tasks for development:
 
 ```bash
 # Install dependencies
 pnpm install
->>>>>>> 167a171b
 
 # Start local development server
 turbo run watch-docs
